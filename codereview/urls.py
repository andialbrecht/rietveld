# Copyright 2008 Google Inc.
#
# Licensed under the Apache License, Version 2.0 (the "License");
# you may not use this file except in compliance with the License.
# You may obtain a copy of the License at
#
#     http://www.apache.org/licenses/LICENSE-2.0
#
# Unless required by applicable law or agreed to in writing, software
# distributed under the License is distributed on an "AS IS" BASIS,
# WITHOUT WARRANTIES OR CONDITIONS OF ANY KIND, either express or implied.
# See the License for the specific language governing permissions and
# limitations under the License.

"""URL mappings for the codereview package."""

# NOTE: Must import *, since Django looks for things here, e.g. handler500.
from django.conf.urls.defaults import *
import django.views.defaults

from codereview import feeds

urlpatterns = patterns(
    'codereview.views',
    (r'^$', 'index'),
    (r'^all$', 'all'),
    (r'^mine$', 'mine'),
    (r'^overview', 'overview'),
    (r'^starred$', 'starred'),
    (r'^new$', 'new'),
    (r'^upload$', 'upload'),
    (r'^(\d+)$', 'show', {}, 'show_bare_issue_number'),
    (r'^(\d+)/show$', 'show'),
    (r'^(\d+)/add$', 'add'),
    (r'^(\d+)/edit$', 'edit'),
    (r'^(\d+)/delete$', 'delete'),
    (r'^(\d+)/close$', 'close'),
    (r'^(\d+)/mail$', 'mailissue'),
    (r'^(\d+)/publish$', 'publish'),
    (r'^download/issue(\d+)_(\d+)\.diff', 'download'),
    (r'^download/issue(\d+)_(\d+)_(\d+)\.diff', 'download_patch'),
    (r'^(\d+)/patch/(\d+)/(\d+)$', 'patch'),
    (r'^(\d+)/image/(\d+)/(\d+)/(\d+)$', 'image'),
    (r'^(\d+)/diff/(\d+)/(\d+)$', 'diff'),
    (r'^(\d+)/diff2/(\d+):(\d+)/(\d+)$', 'diff2'),
    (r'^(\d+)/diff_skipped_lines/(\d+)/(\d+)/(\d+)/(\d+)/([tba])/(\d+)$',
     'diff_skipped_lines'),
    (r'^(\d+)/diff_skipped_lines/(\d+)/(\d+)/$',
     django.views.defaults.page_not_found, {}, 'diff_skipped_lines_prefix'),
    (r'^(\d+)/diff2_skipped_lines/(\d+):(\d+)/(\d+)/(\d+)/(\d+)/([tba])/(\d+)$',
     'diff2_skipped_lines'),
    (r'^(\d+)/diff2_skipped_lines/(\d+):(\d+)/(\d+)/$',
     django.views.defaults.page_not_found, {}, 'diff2_skipped_lines_prefix'),
    (r'^(\d+)/upload_content/(\d+)/(\d+)$', 'upload_content'),
    (r'^(\d+)/upload_patch/(\d+)$', 'upload_patch'),
    (r'^(\d+)/upload_build_result/(\d+)$', 'upload_build_result'),
    (r'^(\d+)/get_build_results/(\d+)$', 'get_build_results'),
    (r'^(\d+)/description$', 'description'),
    (r'^(\d+)/star$', 'star'),
    (r'^(\d+)/unstar$', 'unstar'),
    (r'^(\d+)/draft_message$', 'draft_message'),
    (r'^api/(\d+)', 'api_issue'),
    (r'^user/(.+)$', 'show_user'),
    (r'^inline_draft$', 'inline_draft'),
    (r'^repos$', 'repos'),
    (r'^repo_new$', 'repo_new'),
    (r'^repo_init$', 'repo_init'),
    (r'^branch_new/(\d+)$', 'branch_new'),
    (r'^branch_edit/(\d+)$', 'branch_edit'),
    (r'^branch_delete/(\d+)$', 'branch_delete'),
    (r'^settings$', 'settings'),
    (r'^account_delete$', 'account_delete'),
    (r'^user_popup/(.+)$', 'user_popup'),
    (r'^(\d+)/patchset/(\d+)$', 'patchset'),
    (r'^(\d+)/patchset/(\d+)/delete$', 'delete_patchset'),
    (r'^account$', 'account'),
    (r'^use_uploadpy$', 'use_uploadpy'),
    (r'^_ah/xmpp/message/chat/', 'incoming_chat'),
    (r'^_ah/mail/(.*)', 'incoming_mail'),
    (r'^xsrf_token$', 'xsrf_token'),
<<<<<<< HEAD
    (r'^lint/issue(\d+)_(\d+)', 'lint'),
    (r'^lint_patch/issue(\d+)_(\d+)_(\d+)', 'lint_patch'),
=======
    (r'^static/upload.py$', 'customized_upload_py'),
>>>>>>> 104d8b63
    )

feed_dict = {
  'reviews': feeds.ReviewsFeed,
  'closed': feeds.ClosedFeed,
  'mine' : feeds.MineFeed,
  'all': feeds.AllFeed,
  'issue' : feeds.OneIssueFeed,
}

urlpatterns += patterns(
    '',
    (r'^rss/(?P<url>.*)$', 'django.contrib.syndication.views.feed',
     {'feed_dict': feed_dict}),
    )<|MERGE_RESOLUTION|>--- conflicted
+++ resolved
@@ -78,12 +78,9 @@
     (r'^_ah/xmpp/message/chat/', 'incoming_chat'),
     (r'^_ah/mail/(.*)', 'incoming_mail'),
     (r'^xsrf_token$', 'xsrf_token'),
-<<<<<<< HEAD
+    (r'^static/upload.py$', 'customized_upload_py'),
     (r'^lint/issue(\d+)_(\d+)', 'lint'),
     (r'^lint_patch/issue(\d+)_(\d+)_(\d+)', 'lint_patch'),
-=======
-    (r'^static/upload.py$', 'customized_upload_py'),
->>>>>>> 104d8b63
     )
 
 feed_dict = {
