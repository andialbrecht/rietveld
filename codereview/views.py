# Copyright 2008 Google Inc.
#
# Licensed under the Apache License, Version 2.0 (the "License");
# you may not use this file except in compliance with the License.
# You may obtain a copy of the License at
#
#     http://www.apache.org/licenses/LICENSE-2.0
#
# Unless required by applicable law or agreed to in writing, software
# distributed under the License is distributed on an "AS IS" BASIS,
# WITHOUT WARRANTIES OR CONDITIONS OF ANY KIND, either express or implied.
# See the License for the specific language governing permissions and
# limitations under the License.

"""Views for Rietveld."""


### Imports ###


# Python imports
import binascii
import cgi
import datetime
import email  # see incoming_mail()
import email.utils
import logging
import md5
import os
import random
import re
import urllib
import md5
import sha
from cStringIO import StringIO
from xml.etree import ElementTree

# AppEngine imports
from google.appengine.api import mail
from google.appengine.api import memcache
from google.appengine.api import users
from google.appengine.api import urlfetch
from google.appengine.api import xmpp
from google.appengine.ext import db
from google.appengine.ext.db import djangoforms
from google.appengine.runtime import DeadlineExceededError
from google.appengine.runtime import apiproxy_errors

# Django imports
# TODO(guido): Don't import classes/functions directly.
from django import forms
# Import settings as django_settings to avoid name conflict with settings().
from django.conf import settings as django_settings
from django.http import HttpResponse, HttpResponseRedirect
from django.http import HttpResponseForbidden, HttpResponseNotFound
from django.http import HttpResponseBadRequest
from django.shortcuts import render_to_response
import django.template
from django.template import RequestContext
from django.utils import simplejson
from django.utils.html import strip_tags
from django.utils.html import urlize
from django.utils.safestring import mark_safe
from django.core.urlresolvers import reverse

# Local imports
import models
import engine
import library
import patching

# Add our own template library.
_library_name = __name__.rsplit('.', 1)[0] + '.library'
if not django.template.libraries.get(_library_name, None):
  django.template.add_to_builtins(_library_name)


### Constants ###


IS_DEV = os.environ['SERVER_SOFTWARE'].startswith('Dev')  # Development server


### Form classes ###


class AccountInput(forms.TextInput):
  # Associates the necessary css/js files for the control.  See
  # http://docs.djangoproject.com/en/dev/topics/forms/media/.
  #
  # Don't forget to place {{formname.media}} into html header
  # when using this html control.
  class Media:
    css = {
      'all': ('autocomplete/jquery.autocomplete.css',)
    }
    js = (
      'autocomplete/lib/jquery.js',
      'autocomplete/lib/jquery.bgiframe.min.js',
      'autocomplete/lib/jquery.ajaxQueue.js',
      'autocomplete/jquery.autocomplete.js'
    )

  def render(self, name, value, attrs=None):
    output = super(AccountInput, self).render(name, value, attrs)
    if models.Account.current_user_account is not None:
      # TODO(anatoli): move this into .js media for this form
      data = {'name': name, 'url': reverse(account),
              'multiple': 'true'}
      if self.attrs.get('multiple', True) == False:
        data['multiple'] = 'false'
      output += mark_safe(u'''
      <script type="text/javascript">
          jQuery("#id_%(name)s").autocomplete("%(url)s", {
          max: 10,
          highlight: false,
          multiple: %(multiple)s,
          multipleSeparator: ", ",
          scroll: true,
          scrollHeight: 300,
          matchContains: true,
          formatResult : function(row) {
          return row[0].replace(/ .+/gi, '');
          }
          });
      </script>''' % data)
    return output


class IssueBaseForm(forms.Form):

  subject = forms.CharField(max_length=100,
                            widget=forms.TextInput(attrs={'size': 60}))
  description = forms.CharField(required=False,
                                max_length=10000,
                                widget=forms.Textarea(attrs={'cols': 60}))
  branch = forms.ChoiceField(required=False, label='Base URL')
  base = forms.CharField(required=False,
                         max_length=1000,
                         widget=forms.TextInput(attrs={'size': 60}))
  reviewers = forms.CharField(required=False,
                              max_length=1000,
                              widget=AccountInput(attrs={'size': 60}))
  cc = forms.CharField(required=False,
                       max_length=2000,
                       label = 'CC',
                       widget=AccountInput(attrs={'size': 60}))
  private = forms.BooleanField(required=False, initial=False)

  def set_branch_choices(self, base=None):
    branches = models.Branch.all()
    bound_field = self['branch']
    choices = []
    default = None
    for b in branches:
      if not b.repo_name:
        b.repo_name = b.repo.name
        b.put()
      pair = (b.key(), '%s - %s - %s' % (b.repo_name, b.category, b.name))
      choices.append(pair)
      if default is None and (base is None or b.url == base):
        default = b.key()
    choices.sort(key=lambda pair: pair[1].lower())
    choices.insert(0, ('', '[See Base]'))
    bound_field.field.choices = choices
    if default is not None:
      self.initial['branch'] = default

  def get_base(self):
    base = self.cleaned_data.get('base')
    if not base:
      key = self.cleaned_data['branch']
      if key:
        branch = models.Branch.get(key)
        if branch is not None:
          base = branch.url
    if not base:
      self.errors['base'] = ['You must specify a base']
    return base or None


class NewForm(IssueBaseForm):

  data = forms.FileField(required=False)
  url = forms.URLField(required=False,
                       max_length=2083,
                       widget=forms.TextInput(attrs={'size': 60}))
  send_mail = forms.BooleanField(required=False, initial=True)


class AddForm(forms.Form):

  message = forms.CharField(max_length=100,
                            widget=forms.TextInput(attrs={'size': 60}))
  data = forms.FileField(required=False)
  url = forms.URLField(required=False,
                       max_length=2083,
                       widget=forms.TextInput(attrs={'size': 60}))
  reviewers = forms.CharField(max_length=1000, required=False,
                              widget=AccountInput(attrs={'size': 60}))
  send_mail = forms.BooleanField(required=False, initial=True)


class UploadForm(forms.Form):

  subject = forms.CharField(max_length=100)
  description = forms.CharField(max_length=10000, required=False)
  content_upload = forms.BooleanField(required=False)
  separate_patches = forms.BooleanField(required=False)
  base = forms.CharField(max_length=2000, required=False)
  data = forms.FileField(required=False)
  issue = forms.IntegerField(required=False)
  description = forms.CharField(max_length=10000, required=False)
  reviewers = forms.CharField(max_length=1000, required=False)
  cc = forms.CharField(max_length=1000, required=False)
  private = forms.BooleanField(required=False, initial=False)
  send_mail = forms.BooleanField(required=False)
  base_hashes = forms.CharField(required=False)
<<<<<<< HEAD
  commit = forms.BooleanField(required=False)
=======
  repo_guid = forms.CharField(required=False)
>>>>>>> 090d52de

  def clean_base(self):
    base = self.cleaned_data.get('base')
    if not base and not self.cleaned_data.get('content_upload', False):
      raise forms.ValidationError, 'Base URL is required.'
    return self.cleaned_data.get('base')

  def get_base(self):
    return self.cleaned_data.get('base')


class UploadContentForm(forms.Form):
  filename = forms.CharField(max_length=255)
  status = forms.CharField(required=False, max_length=20)
  checksum = forms.CharField(max_length=32)
  file_too_large = forms.BooleanField(required=False)
  is_binary = forms.BooleanField(required=False)
  is_current = forms.BooleanField(required=False)

  def clean(self):
    # Check presence of 'data'. We cannot use FileField because
    # it disallows empty files.
    super(UploadContentForm, self).clean()
    if not self.files and 'data' not in self.files:
      raise forms.ValidationError, 'No content uploaded.'
    return self.cleaned_data

  def get_uploaded_content(self):
    return self.files['data'].read()


class UploadPatchForm(forms.Form):
  filename = forms.CharField(max_length=255)
  content_upload = forms.BooleanField(required=False)

  def get_uploaded_patch(self):
    return self.files['data'].read()


class UploadBuildResult(forms.Form):
  platform_id = forms.CharField(max_length=255)
  # If password is not specified, we use user authetication INSTEAD.
  password = forms.CharField(max_length=255, required=False)
  # Not specifying a status removes this build result
  status = forms.CharField(max_length=255, required=False)
  details_url = forms.URLField(max_length=2083, required=False)

  SEPARATOR = '|'
  _VALID_STATUS = ['failure', 'pending', 'success', '']

  def is_valid(self):
    if not super(UploadBuildResult, self).is_valid():
      return False
    if self.cleaned_data['status'] not in UploadBuildResult._VALID_STATUS:
      self.errors['status'] = ['"%s" is not a valid build result status' %
                               self.cleaned_data['status']]
      return False
    return True

  def __str__(self):
    return '%s%s%s%s%s' % (strip_tags(self.cleaned_data['platform_id']),
                           UploadBuildResult.SEPARATOR,
                           strip_tags(self.cleaned_data['status']),
                           UploadBuildResult.SEPARATOR,
                           strip_tags(self.cleaned_data['details_url']))


class EditForm(IssueBaseForm):

  closed = forms.BooleanField(required=False)


class EditFlagsForm(forms.Form):

  last_patchset = forms.IntegerField(widget=forms.HiddenInput())
  commit = forms.BooleanField(required=False)


class EditLocalBaseForm(forms.Form):
  subject = forms.CharField(max_length=100,
                            widget=forms.TextInput(attrs={'size': 60}))
  description = forms.CharField(required=False,
                                max_length=10000,
                                widget=forms.Textarea(attrs={'cols': 60}))
  reviewers = forms.CharField(required=False,
                              max_length=1000,
                              widget=AccountInput(attrs={'size': 60}))
  cc = forms.CharField(required=False,
                       max_length=1000,
                       label = 'CC',
                       widget=AccountInput(attrs={'size': 60}))
  private = forms.BooleanField(required=False, initial=False)
  closed = forms.BooleanField(required=False)

  def get_base(self):
    return None


class RepoForm(djangoforms.ModelForm):

  class Meta:
    model = models.Repository
    exclude = ['owner']


class BranchForm(djangoforms.ModelForm):

  class Meta:
    model = models.Branch
    exclude = ['owner', 'repo_name']


class PublishForm(forms.Form):

  subject = forms.CharField(max_length=100,
                            widget=forms.TextInput(attrs={'size': 60}))
  reviewers = forms.CharField(required=False,
                              max_length=1000,
                              widget=AccountInput(attrs={'size': 60}))
  cc = forms.CharField(required=False,
                       max_length=1000,
                       label = 'CC',
                       widget=AccountInput(attrs={'size': 60}))
  send_mail = forms.BooleanField(required=False)
  message = forms.CharField(required=False,
                            max_length=10000,
                            widget=forms.Textarea(attrs={'cols': 60}))
  message_only = forms.BooleanField(required=False,
                                    widget=forms.HiddenInput())
  no_redirect = forms.BooleanField(required=False,
                                   widget=forms.HiddenInput())
  commit = forms.BooleanField(required=False, widget=forms.HiddenInput())


class MiniPublishForm(forms.Form):

  reviewers = forms.CharField(required=False,
                              max_length=1000,
                              widget=AccountInput(attrs={'size': 60}))
  cc = forms.CharField(required=False,
                       max_length=1000,
                       label = 'CC',
                       widget=AccountInput(attrs={'size': 60}))
  send_mail = forms.BooleanField(required=False)
  message = forms.CharField(required=False,
                            max_length=10000,
                            widget=forms.Textarea(attrs={'cols': 60}))
  message_only = forms.BooleanField(required=False,
                                    widget=forms.HiddenInput())
  no_redirect = forms.BooleanField(required=False,
                                   widget=forms.HiddenInput())
  commit = forms.BooleanField(required=False, widget=forms.HiddenInput())


FORM_CONTEXT_VALUES = [(x, '%d lines' % x) for x in models.CONTEXT_CHOICES]
FORM_CONTEXT_VALUES.append(('', 'Whole file'))


class SettingsForm(forms.Form):

  nickname = forms.CharField(max_length=30)
  context = forms.IntegerField(
    widget=forms.Select(choices=FORM_CONTEXT_VALUES),
    required=False,
    label='Context')
  column_width = forms.IntegerField(initial=engine.DEFAULT_COLUMN_WIDTH,
                                    min_value=engine.MIN_COLUMN_WIDTH,
                                    max_value=engine.MAX_COLUMN_WIDTH)
  notify_by_email = forms.BooleanField(required=False,
                                       widget=forms.HiddenInput())
  notify_by_chat = forms.BooleanField(
    required=False,
    help_text='You must accept the invite for this to work.')

  def clean_nickname(self):
    nickname = self.cleaned_data.get('nickname')
    # Check for allowed characters
    match = re.match(r'[\w\.\-_\(\) ]+$', nickname, re.UNICODE|re.IGNORECASE)
    if not match:
      raise forms.ValidationError('Allowed characters are letters, digits, '
                                  '".-_()" and spaces.')
    # Check for sane whitespaces
    if re.search(r'\s{2,}', nickname):
      raise forms.ValidationError('Use single spaces between words.')
    if len(nickname) != len(nickname.strip()):
      raise forms.ValidationError('Leading and trailing whitespaces are '
                                  'not allowed.')

    if nickname.lower() == 'me':
      raise forms.ValidationError('Choose a different nickname.')

    # Look for existing nicknames
    accounts = list(models.Account.gql('WHERE lower_nickname = :1',
                                       nickname.lower()))
    for account in accounts:
      if account.key() == models.Account.current_user_account.key():
        continue
      raise forms.ValidationError('This nickname is already in use.')

    return nickname


class SearchForm(forms.Form):

  format = forms.ChoiceField(
      required=False,
      choices=(
        ('html', 'html'),
        ('json', 'json')),
      widget=forms.HiddenInput(attrs={'value': 'html'}))
  keys_only = forms.BooleanField(
      required=False,
      widget=forms.HiddenInput(attrs={'value': 'False'}))
  with_messages = forms.BooleanField(
      required=False,
      widget=forms.HiddenInput(attrs={'value': 'False'}))
  cursor = forms.CharField(
      required=False,
      widget=forms.HiddenInput(attrs={'value': ''}))
  limit = forms.IntegerField(
      required=False,
      min_value=1,
      max_value=1000,
      initial=10,
      widget=forms.HiddenInput(attrs={'value': '10'}))
  closed = forms.NullBooleanField(required=False)
  owner = forms.CharField(required=False,
                          max_length=1000,
                          widget=AccountInput(attrs={'size': 60,
                                                     'multiple': False}))
  reviewer = forms.CharField(required=False,
                             max_length=1000,
                             widget=AccountInput(attrs={'size': 60,
                                                        'multiple': False}))
  repo_guid = forms.CharField(required=False, max_length=1000,
                              label="Repository ID")
  base = forms.CharField(required=False, max_length=550)
  private = forms.NullBooleanField(required=False)
  commit = forms.NullBooleanField(required=False)
  created_before = forms.DateTimeField(required=False, label='Created before')
  created_after = forms.DateTimeField(
      required=False, label='Created on or after')
  modified_before = forms.DateTimeField(required=False, label='Modified before')
  modified_after = forms.DateTimeField(
      required=False, label='Modified on or after')

  def _clean_accounts(self, key):
    """Cleans up autocomplete field.

    The input is validated to be zero or one name/email and it's
    validated that the users exists.

    Args:
      key: the field name.

    Returns an User instance or raises ValidationError.
    """
    accounts = filter(None,
                      (x.strip()
                       for x in self.cleaned_data.get(key, '').split(',')))
    if len(accounts) > 1:
      raise forms.ValidationError('Only one user name is allowed.')
    elif not accounts:
      return None
    account = accounts[0]
    if '@' in account:
      acct = models.Account.get_account_for_email(account)
    else:
      acct = models.Account.get_account_for_nickname(account)
    if not acct:
      raise forms.ValidationError('Unknown user')
    return acct.user

  def clean_owner(self):
    return self._clean_accounts('owner')

  def clean_reviewer(self):
    user = self._clean_accounts('reviewer')
    if user:
      return user.email()


### Exceptions ###


class InvalidIncomingEmailError(Exception):
  """Exception raised by incoming mail handler when a problem occurs."""


### Helper functions ###


# Counter displayed (by respond()) below) on every page showing how
# many requests the current incarnation has handled, not counting
# redirects.  Rendered by templates/base.html.
counter = 0


def respond(request, template, params=None):
  """Helper to render a response, passing standard stuff to the response.

  Args:
    request: The request object.
    template: The template name; '.html' is appended automatically.
    params: A dict giving the template parameters; modified in-place.

  Returns:
    Whatever render_to_response(template, params) returns.

  Raises:
    Whatever render_to_response(template, params) raises.
  """
  global counter
  counter += 1
  if params is None:
    params = {}
  must_choose_nickname = False
  uploadpy_hint = False
  if request.user is not None:
    account = models.Account.current_user_account
    must_choose_nickname = not account.user_has_selected_nickname()
    uploadpy_hint = account.uploadpy_hint
  params['request'] = request
  params['counter'] = counter
  params['user'] = request.user
  params['is_admin'] = request.user_is_admin
  params['is_dev'] = IS_DEV
  params['media_url'] = django_settings.MEDIA_URL
  full_path = request.get_full_path().encode('utf-8')
  if request.user is None:
    params['sign_in'] = users.create_login_url(full_path)
  else:
    params['sign_out'] = users.create_logout_url(full_path)
    account = models.Account.current_user_account
    if account is not None:
      params['xsrf_token'] = account.get_xsrf_token()
  params['must_choose_nickname'] = must_choose_nickname
  params['uploadpy_hint'] = uploadpy_hint
  params['rietveld_revision'] = django_settings.RIETVELD_REVISION
  try:
    return render_to_response(template, params,
                              context_instance=RequestContext(request))
  except DeadlineExceededError:
    logging.exception('DeadlineExceededError')
    return HttpResponse('DeadlineExceededError', status=503)
  except apiproxy_errors.CapabilityDisabledError, err:
    logging.exception('CapabilityDisabledError: %s', err)
    return HttpResponse('Rietveld: App Engine is undergoing maintenance. '
                        'Please try again in a while. ' + str(err),
                        status=503)
  except MemoryError:
    logging.exception('MemoryError')
    return HttpResponse('MemoryError', status=503)
  except AssertionError:
    logging.exception('AssertionError')
    return HttpResponse('AssertionError')
  finally:
    library.user_cache.clear() # don't want this sticking around


def _random_bytes(n):
  """Helper returning a string of random bytes of given length."""
  return ''.join(map(chr, (random.randrange(256) for i in xrange(n))))


def _clean_int(value, default, min_value=None, max_value=None):
  """Helper to cast value to int and to clip it to min or max_value.

  Args:
    value: Any value (preferably something that can be casted to int).
    default: Default value to be used when type casting fails.
    min_value: Minimum allowed value (default: None).
    max_value: Maximum allowed value (default: None).

  Returns:
    An integer between min_value and max_value.
  """
  if not isinstance(value, (int, long)):
    try:
      value = int(value)
    except (TypeError, ValueError), err:
      value = default
  if min_value is not None:
    value = max(min_value, value)
  if max_value is not None:
    value = min(value, max_value)
  return value


def _can_view_issue(user, issue):
  if user is None:
    return not issue.private
  user_email = db.Email(user.email().lower())
  return (not issue.private
          or issue.owner == user
          or user_email in issue.cc
          or user_email in issue.reviewers
          or user_email.endswith("@chromium.org")
          or user_email.endswith("@google.com"))


def _notify_issue(request, issue, message):
  """Try sending an XMPP (chat) message.

  Args:
    request: The request object.
    issue: Issue whose owner, reviewers, CC are to be notified.
    message: Text of message to send, e.g. 'Created'.

  The current user and the issue's subject and URL are appended to the message.

  Returns:
    True if the message was (apparently) delivered, False if not.
  """
  iid = issue.key().id()
  emails = [issue.owner.email()]
  if issue.reviewers:
    emails.extend(issue.reviewers)
  if issue.cc:
    emails.extend(issue.cc)
  accounts = models.Account.get_multiple_accounts_by_email(emails)
  jids = []
  for account in accounts.itervalues():
    logging.debug('email=%r,chat=%r', account.email, account.notify_by_chat)
    if account.notify_by_chat:
      jids.append(account.email)
  if not jids:
    logging.debug('No XMPP jids to send to for issue %d', iid)
    return True  # Nothing to do.
  jids_str = ', '.join(jids)
  logging.debug('Sending XMPP for issue %d to %s', iid, jids_str)
  sender = '?'
  if models.Account.current_user_account:
    sender = models.Account.current_user_account.nickname
  elif request.user:
    sender = request.user.email()
  message = '%s by %s: %s\n%s' % (message,
                                  sender,
                                  issue.subject,
                                  request.build_absolute_uri(
                                    reverse(show, args=[iid])))
  try:
    sts = xmpp.send_message(jids, message)
  except Exception, err:
    logging.exception('XMPP exception %s sending for issue %d to %s',
                      err, iid, jids_str)
    return False
  else:
    if sts == [xmpp.NO_ERROR] * len(jids):
      logging.info('XMPP message sent for issue %d to %s', iid, jids_str)
      return True
    else:
      logging.error('XMPP error %r sending for issue %d to %s',
                    sts, iid, jids_str)
      return False


### Decorators for request handlers ###


def post_required(func):
  """Decorator that returns an error unless request.method == 'POST'."""

  def post_wrapper(request, *args, **kwds):
    if request.method != 'POST':
      return HttpResponse('This requires a POST request.', status=405)
    return func(request, *args, **kwds)

  return post_wrapper


def login_required(func):
  """Decorator that redirects to the login page if you're not logged in."""

  def login_wrapper(request, *args, **kwds):
    if request.user is None:
      return HttpResponseRedirect(
          users.create_login_url(request.get_full_path().encode('utf-8')))
    return func(request, *args, **kwds)

  return login_wrapper


def xsrf_required(func):
  """Decorator to check XSRF token.

  This only checks if the method is POST; it lets other method go
  through unchallenged.  Apply after @login_required and (if
  applicable) @post_required.  This decorator is mutually exclusive
  with @upload_required.
  """

  def xsrf_wrapper(request, *args, **kwds):
    if request.method == 'POST':
      post_token = request.POST.get('xsrf_token')
      if not post_token:
        return HttpResponse('Missing XSRF token.', status=403)
      account = models.Account.current_user_account
      if not account:
        return HttpResponse('Must be logged in for XSRF check.', status=403)
      xsrf_token = account.get_xsrf_token()
      if post_token != xsrf_token:
        # Try the previous hour's token
        xsrf_token = account.get_xsrf_token(-1)
        if post_token != xsrf_token:
          return HttpResponse('Invalid XSRF token.', status=403)
    return func(request, *args, **kwds)

  return xsrf_wrapper


def upload_required(func):
  """Decorator for POST requests from the upload.py script.

  Right now this is for documentation only, but eventually we should
  change this to insist on a special header that JavaScript cannot
  add, to prevent XSRF attacks on these URLs.  This decorator is
  mutually exclusive with @xsrf_required.
  """
  return func


def admin_required(func):
  """Decorator that insists that you're logged in as administratior."""

  def admin_wrapper(request, *args, **kwds):
    if request.user is None:
      return HttpResponseRedirect(
          users.create_login_url(request.get_full_path().encode('utf-8')))
    if not request.user_is_admin:
      return HttpResponseForbidden('You must be admin in for this function')
    return func(request, *args, **kwds)

  return admin_wrapper


def issue_required(func):
  """Decorator that processes the issue_id handler argument."""

  def issue_wrapper(request, issue_id, *args, **kwds):
    issue = models.Issue.get_by_id(int(issue_id))
    if issue is None:
      return HttpResponseNotFound('No issue exists with that id (%s)' %
                                  issue_id)
    if issue.private:
      if request.user is None:
        return HttpResponseRedirect(
            users.create_login_url(request.get_full_path().encode('utf-8')))
      if not _can_view_issue(request.user, issue):
        return HttpResponseForbidden('You do not have permission to '
                                     'view this issue')
    request.issue = issue
    return func(request, *args, **kwds)

  return issue_wrapper


def user_key_required(func):
  """Decorator that processes the user handler argument."""

  def user_key_wrapper(request, user_key, *args, **kwds):
    user_key = urllib.unquote(user_key)
    if '@' in user_key:
      request.user_to_show = users.User(user_key)
    else:
      account = models.Account.get_account_for_nickname(user_key)
      if not account:
        logging.info("account not found for nickname %s" % user_key)
        return HttpResponseNotFound('No user found with that key (%s)' %
                                    urllib.quote(user_key))
      request.user_to_show = account.user
    return func(request, *args, **kwds)

  return user_key_wrapper


def owner_required(func):
  """Decorator that insists you own the issue.

  It must appear after issue_required or equivalent, like patchset_required.
  """

  @login_required
  def owner_wrapper(request, *args, **kwds):
    if request.issue.owner != request.user:
      return HttpResponseForbidden('You do not own this issue')
    return func(request, *args, **kwds)

  return owner_wrapper


def issue_owner_required(func):
  """Decorator that processes the issue_id argument and insists you own it."""

  @issue_required
  @owner_required
  def issue_owner_wrapper(request, *args, **kwds):
    return func(request, *args, **kwds)

  return issue_owner_wrapper


def issue_editor_required(func):
  """Decorator that processes the issue_id argument and insists the user has
  permission to edit it."""

  @login_required
  @issue_required
  def issue_editor_wrapper(request, *args, **kwds):
    if not request.issue.user_can_edit(request.user):
      return HttpResponseForbidden('You do not have permission to '
                                   'edit this issue')
    return func(request, *args, **kwds)

  return issue_editor_wrapper


def patchset_required(func):
  """Decorator that processes the patchset_id argument."""

  @issue_required
  def patchset_wrapper(request, patchset_id, *args, **kwds):
    patchset = models.PatchSet.get_by_id(int(patchset_id), parent=request.issue)
    if patchset is None:
      return HttpResponseNotFound('No patch set exists with that id (%s)' %
                                  patchset_id)
    patchset.issue = request.issue
    request.patchset = patchset
    return func(request, *args, **kwds)

  return patchset_wrapper


def patchset_owner_required(func):
  """Decorator that processes the patchset_id argument and insists you own the
  issue."""

  @patchset_required
  @owner_required
  def patchset_owner_wrapper(request, *args, **kwds):
    return func(request, *args, **kwds)

  return patchset_owner_wrapper


def patch_required(func):
  """Decorator that processes the patch_id argument."""

  @patchset_required
  def patch_wrapper(request, patch_id, *args, **kwds):
    patch = models.Patch.get_by_id(int(patch_id), parent=request.patchset)
    if patch is None:
      return HttpResponseNotFound('No patch exists with that id (%s/%s)' %
                                  (request.patchset.key().id(), patch_id))
    patch.patchset = request.patchset
    request.patch = patch
    return func(request, *args, **kwds)

  return patch_wrapper


def patch_filename_required(func):
  """Decorator that processes the patch_id argument."""

  @patchset_required
  def patch_wrapper(request, patch_filename, *args, **kwds):
    patch = models.Patch.gql('WHERE patchset = :1 AND filename = :2',
                             request.patchset, patch_filename).get()
    if patch is None and patch_filename.isdigit():
      # It could be an old URL which has a patch ID instead of a filename
      patch = models.Patch.get_by_id(int(patch_filename),
                                     parent=request.patchset)
    if patch is None:
      return respond(request, 'diff_missing.html',
                     {'issue': request.issue,
                      'patchset': request.patchset,
                      'patch': None,
                      'patchsets': request.issue.patchset_set,
                      'filename': patch_filename})
    patch.patchset = request.patchset
    request.patch = patch
    return func(request, *args, **kwds)

  return patch_wrapper


def image_required(func):
  """Decorator that processes the image argument.

  Attributes set on the request:
   content: a Content entity.
  """

  @patch_required
  def image_wrapper(request, image_type, *args, **kwds):
    content = None
    if image_type == "0":
      content = request.patch.content
    elif image_type == "1":
      content = request.patch.patched_content
    # Other values are erroneous so request.content won't be set.
    if not content or not content.data:
      return HttpResponseRedirect(django_settings.MEDIA_URL + "blank.jpg")
    request.content = content
    return func(request, *args, **kwds)

  return image_wrapper


def json_response(func):
  """Decorator that converts into JSON any returned value that is not an
  HttpResponse. It handles `pretty` URL parameter to tune JSON response for
  either performance or readability."""

  def json_wrapper(request, *args, **kwds):
    data = func(request, *args, **kwds)
    if isinstance(data, HttpResponse):
      return data
    if request.REQUEST.get('pretty','0').lower() in ('1', 'true', 'on'):
      data = simplejson.dumps(data, indent='  ', sort_keys=True)
    else:
      data = simplejson.dumps(data, separators=(',',':'))
    return HttpResponse(data, content_type='application/json')

  return json_wrapper


### Request handlers ###


def index(request):
  """/ - Show a list of patches."""
  if request.user is None:
    return all(request)
  else:
    return mine(request)


DEFAULT_LIMIT = 10


def _url(path, **kwargs):
  """Format parameters for query string.

  Args:
    path: Path of URL.
    kwargs: Keyword parameters are treated as values to add to the query
      parameter of the URL.  If empty no query parameters will be added to
      path and '?' omitted from the URL.
  """
  if kwargs:
    encoded_parameters = urllib.urlencode(kwargs)
    if path.endswith('?'):
      # Trailing ? on path.  Append parameters to end.
      return '%s%s' % (path, encoded_parameters)
    elif '?' in path:
      # Append additional parameters to existing query parameters.
      return '%s&%s' % (path, encoded_parameters)
    else:
      # Add query parameters to path with no query parameters.
      return '%s?%s' % (path, encoded_parameters)
  else:
    return path


def _inner_paginate(request, issues, template, extra_template_params):
  """Display paginated list of issues.

  Takes care of the private bit.

  Args:
    request: Request containing offset and limit parameters.
    issues: Issues to be displayed.
    template: Name of template that renders issue page.
    extra_template_params: Dictionary of extra parameters to pass to page
      rendering.

  Returns:
    Response for sending back to browser.
  """
  visible_issues = [i for i in issues if _can_view_issue(request.user, i)]
  _optimize_draft_counts(visible_issues)
  _load_users_for_issues(visible_issues)
  params = {
    'issues': visible_issues,
    'limit': None,
    'newest': None,
    'prev': None,
    'next': None,
    'nexttext': '',
    'first': '',
    'last': '',
  }
  if extra_template_params:
    params.update(extra_template_params)
  return respond(request, template, params)


def _paginate_issues(page_url,
                     request,
                     query,
                     template,
                     extra_nav_parameters=None,
                     extra_template_params=None):
  """Display paginated list of issues.

  Args:
    page_url: Base URL of issue page that is being paginated.  Typically
      generated by calling 'reverse' with a name and arguments of a view
      function.
    request: Request containing offset and limit parameters.
    query: Query over issues.
    template: Name of template that renders issue page.
    extra_nav_parameters: Dictionary of extra parameters to append to the
      navigation links.
    extra_template_params: Dictionary of extra parameters to pass to page
      rendering.

  Returns:
    Response for sending back to browser.
  """
  offset = _clean_int(request.GET.get('offset'), 0, 0)
  limit = _clean_int(request.GET.get('limit'), DEFAULT_LIMIT, 1, 100)

  nav_parameters = {'limit': str(limit)}
  if extra_nav_parameters is not None:
    nav_parameters.update(extra_nav_parameters)

  params = {
    'limit': limit,
    'first': offset + 1,
    'nexttext': 'Older',
  }
  # Fetch one more to see if there should be a 'next' link
  issues = query.fetch(limit+1, offset)
  if len(issues) > limit:
    del issues[limit:]
    params['next'] = _url(page_url, offset=offset + limit, **nav_parameters)
  params['last'] = len(issues) > 1 and offset+len(issues) or None
  if offset > 0:
    params['prev'] = _url(page_url, offset=max(0, offset - limit),
        **nav_parameters)
  if offset > limit:
    params['newest'] = _url(page_url, **nav_parameters)
  if extra_template_params:
    params.update(extra_template_params)
  return _inner_paginate(request, issues, template, params)


def _paginate_issues_with_cursor(page_url,
                                 request,
                                 query,
                                 limit,
                                 template,
                                 extra_nav_parameters=None,
                                 extra_template_params=None):
  """Display paginated list of issues using a cursor instead of offset.

  Args:
    page_url: Base URL of issue page that is being paginated.  Typically
      generated by calling 'reverse' with a name and arguments of a view
      function.
    request: Request containing offset and limit parameters.
    query: Query over issues.
    limit: Maximum number of issues to return.
    template: Name of template that renders issue page.
    extra_nav_parameters: Dictionary of extra parameters to append to the
      navigation links.
    extra_template_params: Dictionary of extra parameters to pass to page
      rendering.

  Returns:
    Response for sending back to browser.
  """
  issues = query.fetch(limit)
  nav_parameters = {}
  if extra_nav_parameters:
    nav_parameters.update(extra_nav_parameters)
  nav_parameters['cursor'] = query.cursor()

  params = {
    'limit': limit,
    'cursor': nav_parameters['cursor'],
    'nexttext': 'Newer',
  }
  # Fetch one more to see if there should be a 'next' link. Do it in a separate
  # request so we have a valid cursor.
  if query.fetch(1):
    params['next'] = _url(page_url, **nav_parameters)
  if extra_template_params:
    params.update(extra_template_params)
  return _inner_paginate(request, issues, template, params)


def all(request):
  """/all - Show a list of up to DEFAULT_LIMIT recent issues."""
  closed = request.GET.get('closed') or ''
  nav_parameters = {}
  if closed:
    nav_parameters['closed'] = '1'

  if closed:
    query = db.GqlQuery('SELECT * FROM Issue '
                        'WHERE private = FALSE '
                        'ORDER BY modified DESC')
  else:
    query = db.GqlQuery('SELECT * FROM Issue '
                        'WHERE closed = FALSE AND private = FALSE '
                        'ORDER BY modified DESC')

  return _paginate_issues(reverse(all),
                          request,
                          query,
                          'all.html',
                          extra_nav_parameters=nav_parameters,
                          extra_template_params=dict(closed=closed))


def _optimize_draft_counts(issues):
  """Force _num_drafts to zero for issues that are known to have no drafts.

  Args:
    issues: list of model.Issue instances.

  This inspects the drafts attribute of the current user's Account
  instance, and forces the draft count to zero of those issues in the
  list that aren't mentioned there.

  If there is no current user, all draft counts are forced to 0.
  """
  account = models.Account.current_user_account
  if account is None:
    issue_ids = None
  else:
    issue_ids = account.drafts
  for issue in issues:
    if issue_ids is None or issue.key().id() not in issue_ids:
      issue._num_drafts = 0


@login_required
def mine(request):
  """/mine - Show a list of issues created by the current user."""
  request.user_to_show = request.user
  return _show_user(request)


@login_required
def starred(request):
  """/starred - Show a list of issues starred by the current user."""
  stars = models.Account.current_user_account.stars
  if not stars:
    issues = []
  else:
    issues = [issue for issue in models.Issue.get_by_id(stars)
                    if issue is not None
                    and _can_view_issue(request.user, issue)]
    _load_users_for_issues(issues)
    _optimize_draft_counts(issues)
  return respond(request, 'starred.html', {'issues': issues})

def _load_users_for_issues(issues):
  """Load all user links for a list of issues in one go."""
  user_dict = {}
  for i in issues:
    for e in i.reviewers + i.cc + [i.owner.email()]:
      # keeping a count lets you track total vs. distinct if you want
      user_dict[e] = user_dict.setdefault(e, 0) + 1

  library.get_links_for_users(user_dict.keys())

@user_key_required
def show_user(request):
  """/user - Show the user's dashboard"""
  return _show_user(request)


def _show_user(request):
  user = request.user_to_show
  if user == request.user:
    query = models.Comment.all().filter('draft =', True)
    query = query.filter('author =', request.user).fetch(100)
    draft_keys = set(d.parent_key().parent().parent() for d in query)
    draft_issues = models.Issue.get(draft_keys)
  else:
    draft_issues = draft_keys = []
  my_issues = [
      issue for issue in db.GqlQuery(
          'SELECT * FROM Issue '
          'WHERE closed = FALSE AND owner = :1 '
          'ORDER BY modified DESC '
          'LIMIT 100',
          user)
      if issue.key() not in draft_keys and _can_view_issue(request.user, issue)]
  review_issues = [
      issue for issue in db.GqlQuery(
          'SELECT * FROM Issue '
          'WHERE closed = FALSE AND reviewers = :1 '
          'ORDER BY modified DESC '
          'LIMIT 100',
          user.email().lower())
      if (issue.key() not in draft_keys and issue.owner != user
          and _can_view_issue(request.user, issue))]
  closed_issues = [
      issue for issue in db.GqlQuery(
          'SELECT * FROM Issue '
          'WHERE closed = TRUE AND modified > :1 AND owner = :2 '
          'ORDER BY modified DESC '
          'LIMIT 100',
          datetime.datetime.now() - datetime.timedelta(days=7),
          user)
      if issue.key() not in draft_keys and _can_view_issue(request.user, issue)]
  cc_issues = [
      issue for issue in db.GqlQuery(
          'SELECT * FROM Issue '
          'WHERE closed = FALSE AND cc = :1 '
          'ORDER BY modified DESC '
          'LIMIT 100',
          user.email())
      if (issue.key() not in draft_keys and issue.owner != user
          and _can_view_issue(request.user, issue))]
  all_issues = my_issues + review_issues + closed_issues + cc_issues
  _load_users_for_issues(all_issues)
  _optimize_draft_counts(all_issues)
  return respond(request, 'user.html',
                 {'email': user.email(),
                  'my_issues': my_issues,
                  'review_issues': review_issues,
                  'cc_issues': cc_issues,
                  'closed_issues': closed_issues,
                  'draft_issues': draft_issues,
                  })


@login_required
@xsrf_required
def new(request):
  """/new - Upload a new patch set.

  GET shows a blank form, POST processes it.
  """
  if request.method != 'POST':
    form = NewForm()
    form.set_branch_choices()
    return respond(request, 'new.html', {'form': form})

  form = NewForm(request.POST, request.FILES)
  form.set_branch_choices()
  issue = _make_new(request, form)
  if issue is None:
    return respond(request, 'new.html', {'form': form})
  else:
    return HttpResponseRedirect(reverse(show, args=[issue.key().id()]))


@login_required
@xsrf_required
def use_uploadpy(request):
  """Show an intermediate page about upload.py."""
  if request.method == 'POST':
    if 'disable_msg' in request.POST:
      models.Account.current_user_account.uploadpy_hint = False
      models.Account.current_user_account.put()
    if 'download' in request.POST:
      url = reverse(customized_upload_py)
    else:
      url = reverse(new)
    return HttpResponseRedirect(url)
  return respond(request, 'use_uploadpy.html')


@post_required
@upload_required
def upload(request):
  """/upload - Like new() or add(), but from the upload.py script.

  This generates a text/plain response.
  """
  if request.user is None:
    if IS_DEV:
      request.user = users.User(request.POST.get('user', 'test@example.com'))
    else:
      return HttpResponse('Login required', status=401)
  # Check against old upload.py usage.
  if request.POST.get('num_parts') > 1:
    return HttpResponse('Upload.py is too old, get the latest version.',
                        content_type='text/plain')
  form = UploadForm(request.POST, request.FILES)
  issue = None
  patchset = None
  if form.is_valid():
    issue_id = form.cleaned_data['issue']
    if issue_id:
      action = 'updated'
      issue = models.Issue.get_by_id(issue_id)
      if issue is None:
        form.errors['issue'] = ['No issue exists with that id (%s)' %
                                issue_id]
      elif issue.local_base and not form.cleaned_data.get('content_upload'):
        form.errors['issue'] = ['Base files upload required for that issue.']
        issue = None
      else:
        if request.user != issue.owner:
          form.errors['user'] = ['You (%s) don\'t own this issue (%s)' %
                                 (request.user, issue_id)]
          issue = None
        else:
          patchset = _add_patchset_from_form(request, issue, form, 'subject',
                                             emails_add_only=True)
          if not patchset:
            issue = None
    else:
      action = 'created'
      issue = _make_new(request, form)
      if issue is not None:
        patchset = issue.patchset
  if issue is None:
    msg = 'Issue creation errors: %s' % repr(form.errors)
  else:
    msg = ('Issue %s. URL: %s' %
           (action,
            request.build_absolute_uri(
              reverse('show_bare_issue_number', args=[issue.key().id()]))))
    if (form.cleaned_data.get('content_upload') or
        form.cleaned_data.get('separate_patches')):
      # Extend the response message: 2nd line is patchset id.
      msg +="\n%d" % patchset.key().id()
      if form.cleaned_data.get('content_upload'):
        # Extend the response: additional lines are the expected filenames.
        issue.local_base = True
        issue.commit = form.cleaned_data.get('commit', False)
        issue.put()

        base_hashes = {}
        for file_info in form.cleaned_data.get('base_hashes').split("|"):
          if not file_info:
            break
          checksum, filename = file_info.split(":", 1)
          base_hashes[filename] = checksum

        content_entities = []
        new_content_entities = []
        patches = list(patchset.patch_set)
        existing_patches = {}
        patchsets = list(issue.patchset_set)
        if len(patchsets) > 1:
          # Only check the last uploaded patchset for speed.
          last_patch_set = patchsets[-2].patch_set
          patchsets = None  # Reduce memory usage.
          for opatch in last_patch_set:
            if opatch.content:
              existing_patches[opatch.filename] = opatch
        for patch in patches:
          content = None
          # Check if the base file is already uploaded in another patchset.
          if (patch.filename in base_hashes and
              patch.filename in existing_patches and
              (base_hashes[patch.filename] ==
               existing_patches[patch.filename].content.checksum)):
            content = existing_patches[patch.filename].content
            patch.status = existing_patches[patch.filename].status
            patch.is_binary = existing_patches[patch.filename].is_binary
          if not content:
            content = models.Content(is_uploaded=True, parent=patch)
            new_content_entities.append(content)
          content_entities.append(content)
        existing_patches = None  # Reduce memory usage.
        if new_content_entities:
          db.put(new_content_entities)

        for patch, content_entity in zip(patches, content_entities):
          patch.content = content_entity
          id_string = patch.key().id()
          if content_entity not in new_content_entities:
            # Base file not needed since we reused a previous upload.  Send its
            # patch id in case it's a binary file and the new content needs to
            # be uploaded.  We mark this by prepending 'nobase' to the id.
            id_string = "nobase_" + str(id_string)
          msg += "\n%s %s" % (id_string, patch.filename)
        db.put(patches)
  return HttpResponse(msg, content_type='text/plain')


@post_required
@patch_required
@upload_required
def upload_content(request):
  """/<issue>/upload_content/<patchset>/<patch> - Upload base file contents.

  Used by upload.py to upload base files.
  """
  form = UploadContentForm(request.POST, request.FILES)
  if not form.is_valid():
    return HttpResponse('ERROR: Upload content errors:\n%s' % repr(form.errors),
                        content_type='text/plain')
  if request.user is None:
    if IS_DEV:
      request.user = users.User(request.POST.get('user', 'test@example.com'))
    else:
      return HttpResponse('Error: Login required', status=401)
  if request.user != request.issue.owner:
    return HttpResponse('ERROR: You (%s) don\'t own this issue (%s).' %
                        (request.user, request.issue.key().id()))
  patch = request.patch
  patch.status = form.cleaned_data['status']
  patch.is_binary = form.cleaned_data['is_binary']
  patch.put()

  if form.cleaned_data['is_current']:
    if patch.patched_content:
      return HttpResponse('ERROR: Already have current content.')
    content = models.Content(is_uploaded=True, parent=patch)
    content.put()
    patch.patched_content = content
    patch.put()
  else:
    content = patch.content

  if form.cleaned_data['file_too_large']:
    content.file_too_large = True
  else:
    data = form.get_uploaded_content()
    checksum = md5.new(data).hexdigest()
    if checksum != request.POST.get('checksum'):
      content.is_bad = True
      content.put()
      return HttpResponse('ERROR: Checksum mismatch.',
                          content_type='text/plain')
    if patch.is_binary:
      content.data = data
    else:
      content.text = engine.ToText(engine.UnifyLinebreaks(data))
    content.checksum = checksum
  content.put()
  return HttpResponse('OK', content_type='text/plain')


@post_required
@patchset_required
@upload_required
def upload_patch(request):
  """/<issue>/upload_patch/<patchset> - Upload patch to patchset.

  Used by upload.py to upload a patch when the diff is too large to upload all
  together.
  """
  if request.user is None:
    if IS_DEV:
      request.user = users.User(request.POST.get('user', 'test@example.com'))
    else:
      return HttpResponse('Error: Login required', status=401)
  if request.user != request.issue.owner:
    return HttpResponse('ERROR: You (%s) don\'t own this issue (%s).' %
                        (request.user, request.issue.key().id()))
  form = UploadPatchForm(request.POST, request.FILES)
  if not form.is_valid():
    return HttpResponse('ERROR: Upload patch errors:\n%s' % repr(form.errors),
                        content_type='text/plain')
  patchset = request.patchset
  if patchset.data:
    return HttpResponse('ERROR: Can\'t upload patches to patchset with data.',
                        content_type='text/plain')
  text = engine.ToText(engine.UnifyLinebreaks(form.get_uploaded_patch()))
  patch = models.Patch(patchset=patchset,
                       text=text,
                       filename=form.cleaned_data['filename'], parent=patchset)
  patch.put()
  if form.cleaned_data.get('content_upload'):
    content = models.Content(is_uploaded=True, parent=patch)
    content.put()
    patch.content = content
    patch.put()

  msg = 'OK\n' + str(patch.key().id())
  return HttpResponse(msg, content_type='text/plain')


@post_required
@patchset_required
def upload_build_result(request):
  """/<issue>/upload_build_result/<patchset> - Set build result for a patchset.

  Used to upload results from a build made with the patchset on a given
  platform.
  """
  form = UploadBuildResult(request.POST, request.FILES)
  if not form.is_valid():
    return HttpResponse('ERROR: Upload build result errors:\n%s' %
                        repr(form.errors), content_type='text/plain')
  # Use a backdoor password for automated builds to be able to push data here.
  if sha.new(form.cleaned_data.get('password', '')).hexdigest() != \
      '980954318b0845754d89cd5410edbace13487356':
    if request.user is None:
      if False and IS_DEV:
        request.user = users.User(request.POST.get('user', 'test@example.com'))
      else:
        return HttpResponse('Error: Login required', status=401)
    if request.user != request.issue.owner:
      return HttpResponse('ERROR: You (%s) don\'t own this issue (%s).' %
                          (request.user, request.issue.key().id()))
  # Do we already have build results for this patchset on this platform?
  platform_id = strip_tags(form.cleaned_data['platform_id'])
  patchset = request.patchset
  existing = False
  for index, build_result in enumerate(patchset.build_results):
    if build_result.split(UploadBuildResult.SEPARATOR, 2)[0] == platform_id:
      existing = True
      break
  if existing:
    if form.cleaned_data['status']:
      patchset.build_results[index] = str(form)
      message = 'Updated existing result.'
    else:
      # An empty status means remove this build result.
      patchset.build_results.pop(index)
      message = 'Removed existing result.'
  elif form.cleaned_data['status']:
    patchset.build_results.append(str(form))
    message = 'Adding new status result.'
  else:
    message = 'Not adding empty status result.'

  patchset.put()
  return HttpResponse(message, content_type='text/plain')


@patchset_required
def get_build_results(request):
  """/<issue>/get_build_results/<patchset> - Get build results for a patchset.

  Used to retrieve the build results for a given patchset. The format of the
  returned data is as follows:
    <platform_id>|<status>|<details_url>
    <platform_id>|<status>|<details_url>
    etc...
  """
  response = ""
  for build_result in request.patchset.build_results:
    response = "%s%s\n" % (response, str(build_result))
  return HttpResponse(response, content_type='text/plain')


class EmptyPatchSet(Exception):
  """Exception used inside _make_new() to break out of the transaction."""


def _make_new(request, form):
  """Create new issue and fill relevant fields from given form data. Send
  notification about created issue (if requested with send_mail param).

  Return a valid Issue, or None.
  """
  if not form.is_valid():
    return None

  data_url = _get_data_url(form)
  if data_url is None:
    return None
  data, url, separate_patches = data_url

  reviewers = _get_emails(form, 'reviewers')
  if not form.is_valid() or reviewers is None:
    return None

  cc = _get_emails(form, 'cc')
  if not form.is_valid():
    return None

  base = form.get_base()
  if base is None:
    return None

  def txn():
    issue = models.Issue(subject=form.cleaned_data['subject'],
                         description=form.cleaned_data['description'],
                         base=base,
                         repo_guid=form.cleaned_data.get('repo_guid', None),
                         reviewers=reviewers,
                         cc=cc,
                         private=form.cleaned_data.get('private', False),
                         n_comments=0)
    issue.put()

    patchset = models.PatchSet(issue=issue, data=data, url=url, parent=issue)
    patchset.put()
    issue.patchset = patchset

    if not separate_patches:
      patches = engine.ParsePatchSet(patchset)
      if not patches:
        raise EmptyPatchSet  # Abort the transaction
      db.put(patches)
    return issue

  try:
    issue = db.run_in_transaction(txn)
  except EmptyPatchSet:
    errkey = url and 'url' or 'data'
    form.errors[errkey] = ['Patch set contains no recognizable patches']
    return None

  if form.cleaned_data.get('send_mail'):
    msg = _make_message(request, issue, '', '', True)
    msg.put()
    _notify_issue(request, issue, 'Created')
  return issue


def _get_data_url(form):
  """Helper for _make_new() above and add() below.

  Args:
    form: Django form object.

  Returns:
    3-tuple (data, url, separate_patches).
      data: the diff content, if available.
      url: the url of the diff, if given.
      separate_patches: True iff the patches will be uploaded separately for
        each file.

  """
  cleaned_data = form.cleaned_data

  data = cleaned_data['data']
  url = cleaned_data.get('url')
  separate_patches = cleaned_data.get('separate_patches')
  if not (data or url or separate_patches):
    form.errors['data'] = ['You must specify a URL or upload a file (< 1 MB).']
    return None
  if data and url:
    form.errors['data'] = ['You must specify either a URL or upload a file '
                           'but not both.']
    return None
  if separate_patches and (data or url):
    form.errors['data'] = ['If the patches will be uploaded separately later, '
                           'you can\'t send some data or a url.']
    return None

  if data is not None:
    data = db.Blob(engine.UnifyLinebreaks(data.read()))
    url = None
  elif url:
    try:
      fetch_result = urlfetch.fetch(url)
    except Exception, err:
      form.errors['url'] = [str(err)]
      return None
    if fetch_result.status_code != 200:
      form.errors['url'] = ['HTTP status code %s' % fetch_result.status_code]
      return None
    data = db.Blob(engine.UnifyLinebreaks(fetch_result.content))

  return data, url, separate_patches


@post_required
@issue_owner_required
@xsrf_required
def add(request):
  """/<issue>/add - Add a new PatchSet to an existing Issue."""
  issue = request.issue
  form = AddForm(request.POST, request.FILES)
  if not _add_patchset_from_form(request, issue, form):
    return show(request, issue.key().id(), form)
  return HttpResponseRedirect(reverse(show, args=[issue.key().id()]))


def _add_patchset_from_form(request, issue, form, message_key='message',
                            emails_add_only=False):
  """Helper for add() and upload()."""
  # TODO(guido): use a transaction like in _make_new(); may be share more code?
  if form.is_valid():
    data_url = _get_data_url(form)
  if not form.is_valid():
    return None
  if request.user != issue.owner:
    # This check is done at each call site but check again as a safety measure.
    return None
  data, url, separate_patches = data_url
  message = form.cleaned_data[message_key]
  patchset = models.PatchSet(issue=issue, message=message, data=data, url=url,
                             parent=issue)
  patchset.put()

  if not separate_patches:
    patches = engine.ParsePatchSet(patchset)
    if not patches:
      patchset.delete()
      errkey = url and 'url' or 'data'
      form.errors[errkey] = ['Patch set contains no recognizable patches']
      return None
    db.put(patches)

  if emails_add_only:
    emails = _get_emails(form, 'reviewers')
    if not form.is_valid():
      return None
    issue.reviewers += [reviewer for reviewer in emails
                        if reviewer not in issue.reviewers]
    emails = _get_emails(form, 'cc')
    if not form.is_valid():
      return None
    issue.cc += [cc for cc in emails if cc not in issue.cc]
  else:
    issue.reviewers = _get_emails(form, 'reviewers')
    issue.cc = _get_emails(form, 'cc')
  issue.commit = False
  issue.put()

  if form.cleaned_data.get('send_mail'):
    msg = _make_message(request, issue, message, '', True)
    msg.put()
    _notify_issue(request, issue, 'Updated')
  return patchset


def _get_emails(form, label):
  """Helper to return the list of reviewers, or None for error."""
  raw_emails = form.cleaned_data.get(label)
  if raw_emails:
    return _get_emails_from_raw(raw_emails.split(','), form=form, label=label)
  return []

def _get_emails_from_raw(raw_emails, form=None, label=None):
  emails = []
  for email in raw_emails:
    email = email.strip()
    if email:
      try:
        if '@' not in email:
          account = models.Account.get_account_for_nickname(email)
          if account is None:
            raise db.BadValueError('Unknown user: %s' % email)
          db_email = db.Email(account.user.email().lower())
        elif email.count('@') != 1:
          raise db.BadValueError('Invalid email address: %s' % email)
        else:
          head, tail = email.split('@')
          if '.' not in tail:
            raise db.BadValueError('Invalid email address: %s' % email)
          db_email = db.Email(email.lower())
      except db.BadValueError, err:
        if form:
          form.errors[label] = [unicode(err)]
        return None
      if db_email not in emails:
        emails.append(db_email)
  return emails


def _reorder_patches_by_filename(patches):
  """Reorder a list of patches to put C/C++ headers before sources."""
  splits = [os.path.splitext(patch.filename) for patch in patches]
  for i in range(len(splits) - 1):
    if (splits[i][0] == splits[i+1][0] and
        splits[i][1] in ['.c', '.cc', '.cpp'] and
        splits[i+1][1] in ['.h', '.hxx', '.hpp']):
      patches[i:i+2] = [patches[i+1], patches[i]]


def _calculate_delta(patch, patchset_id, patchsets):
  """Calculates which files in earlier patchsets this file differs from.

  Args:
    patch: The file to compare.
    patchset_id: The file's patchset's key id.
    patchsets: A list of existing patchsets.

  Returns:
    A list of patchset ids.
  """
  delta = []
  if patch.no_base_file:
    return delta
  for other in patchsets:
    if patchset_id == other.key().id():
      break
    if other.data or other.parsed_patches:
      # Loading all the Patch entities in every PatchSet takes too long
      # (DeadLineExceeded) and consumes a lot of memory (MemoryError) so instead
      # just parse the patchset's data.  Note we can only do this if the
      # patchset was small enough to fit in the data property.
      if other.parsed_patches is None:
        # PatchSet.data is stored as db.Blob (str). Try to convert it
        # to unicode so that Python doesn't need to do this conversion
        # when comparing text and patch.text, which is db.Text
        # (unicode).
        try:
          other.parsed_patches = engine.SplitPatch(other.data.decode('utf-8'))
        except UnicodeDecodeError:  # Fallback to str - unicode comparison.
          other.parsed_patches = engine.SplitPatch(other.data)
        other.data = None  # Reduce memory usage.
      for filename, text in other.parsed_patches:
        if filename == patch.filename:
          if text != patch.text:
            delta.append(other.key().id())
          break
      else:
        # We could not find the file in the previous patchset. It must
        # be new wrt that patchset.
        delta.append(other.key().id())
    else:
      # other (patchset) is too big to hold all the patches inside itself, so
      # we need to go to the datastore.  Use the index to see if there's a
      # patch against our current file in other.
      query = models.Patch.all()
      query.filter("filename =", patch.filename)
      query.filter("patchset =", other.key())
      other_patches = query.fetch(100)
      if other_patches and len(other_patches) > 1:
        logging.info("Got %s patches with the same filename for a patchset",
                     len(other_patches))
      for op in other_patches:
        if op.text != patch.text:
          delta.append(other.key().id())
          break
      else:
        # We could not find the file in the previous patchset. It must
        # be new wrt that patchset.
        delta.append(other.key().id())

  return delta


def _get_patchset_info(request, patchset_id):
  """ Returns a list of patchsets for the issue.

  Args:
    request: Django Request object.
    patchset_id: The id of the patchset that the caller is interested in.  This
      is the one that we generate delta links to if they're not available.  We
      can't generate for all patchsets because it would take too long on issues
      with many patchsets.  Passing in None is equivalent to doing it for the
      last patchset.

  Returns:
    A 3-tuple of (issue, patchsets, HttpResponse).
    If HttpResponse is not None, further processing should stop and it should be
    returned.
  """
  issue = request.issue
  patchsets = list(issue.patchset_set.order('created'))
  response = None
  if not patchset_id and patchsets:
    patchset_id = patchsets[-1].key().id()

  if request.user:
    drafts = list(models.Comment.gql('WHERE ANCESTOR IS :1 AND draft = TRUE'
                                     '  AND author = :2',
                                     issue, request.user))
  else:
    drafts = []
  comments = list(models.Comment.gql('WHERE ANCESTOR IS :1 AND draft = FALSE',
                                     issue))
  issue.draft_count = len(drafts)
  for c in drafts:
    c.ps_key = c.patch.patchset.key()
  patchset_id_mapping = {}  # Maps from patchset id to its ordering number.
  for patchset in patchsets:
    patchset_id_mapping[patchset.key().id()] = len(patchset_id_mapping) + 1
    patchset.n_drafts = sum(c.ps_key == patchset.key() for c in drafts)
    patchset.patches = None
    patchset.parsed_patches = None
    if patchset_id == patchset.key().id():
      patchset.patches = list(patchset.patch_set.order('filename'))
      # Reorder the list of patches to put .h files before .cc.
      _reorder_patches_by_filename(patchset.patches)
      try:
        attempt = _clean_int(request.GET.get('attempt'), 0, 0)
        if attempt < 0:
          response = HttpResponse('Invalid parameter', status=404)
          break
        for patch in patchset.patches:
          pkey = patch.key()
          patch._num_comments = sum(c.parent_key() == pkey for c in comments)
          patch._num_drafts = sum(c.parent_key() == pkey for c in drafts)
          if not patch.delta_calculated:
            if attempt > 2:
              # Too many patchsets or files and we're not able to generate the
              # delta links.  Instead of giving a 500, try to render the page
              # without them.
              patch.delta = []
            else:
              # Compare each patch to the same file in earlier patchsets to see
              # if they differ, so that we can generate the delta patch urls.
              # We do this once and cache it after.  It's specifically not done
              # on upload because we're already doing too much processing there.
              # NOTE: this function will clear out patchset.data to reduce
              # memory so don't ever call patchset.put() after calling it.
              patch.delta = _calculate_delta(patch, patchset_id, patchsets)
              patch.delta_calculated = True
              # A multi-entity put would be quicker, but it fails when the
              # patches have content that is large.  App Engine throws
              # RequestTooLarge.  This way, although not as efficient, allows
              # multiple refreshes on an issue to get things done, as opposed to
              # an all-or-nothing approach.
              patch.put()
          # Reduce memory usage: if this patchset has lots of added/removed
          # files (i.e. > 100) then we'll get MemoryError when rendering the
          # response.  Each Patch entity is using a lot of memory if the files
          # are large, since it holds the entire contents.  Call num_chunks and
          # num_drafts first though since they depend on text.
          patch.num_chunks
          patch.num_drafts
          patch.num_added
          patch.num_removed
          patch.text = None
          patch._lines = None
          patch.parsed_deltas = []
          for delta in patch.delta:
            patch.parsed_deltas.append([patchset_id_mapping[delta], delta])
      except DeadlineExceededError:
        logging.exception('DeadlineExceededError in _get_patchset_info')
        if attempt > 2:
          response = HttpResponse('DeadlineExceededError - create a new issue.')
        else:
          response = HttpResponseRedirect('%s?attempt=%d' %
                                          (request.path, attempt + 1))
        break
      patchset.build_results_list = []
      for build_result in patchset.build_results:
        (platform_id, status, details_url) = build_result.split(
            UploadBuildResult.SEPARATOR, 2)
        patchset.build_results_list.append({'platform_id': platform_id,
                                            'status': status,
                                            'details_url': details_url})
  # Reduce memory usage (see above comment).
  for patchset in patchsets:
    patchset.parsed_patches = None
  return issue, patchsets, response


def replace_bug(m):
  bugs = re.split(r"[\s,]+", m.group(1))
  base_tracker_url = 'http://code.google.com/p/%s/issues/detail?id=%s'
  valid_trackers = ('chromium', 'chromium-os', 'chrome-os-partner', 'gyp', 'v8')
  urls = []
  for bug in bugs:
    if not bug:
      continue
    tracker = 'chromium'
    if ':' in bug:
      tracker, bug_id = bug.split(':', 1)
      if tracker not in valid_trackers:
        urls.append(bug)
        continue
    else:
      bug_id = bug
    url = '<a href="' + base_tracker_url % (tracker, bug_id) + '">'
    urls.append(url + bug + '</a>')

  return ", ".join(urls) + "\n"


def _map_base_url(base):
  """Check if Base URL can be converted into a source code viewer URL."""
  for rule in models.UrlMap.gql('ORDER BY base_url_template'):
    base_template = r'^%s$' % rule.base_url_template
    m = re.match(base_template, base)
    if not m:
      continue
    try:
      src_url = re.sub(base_template,
                       rule.source_code_url_template,
                       base)
    except re.error, err:
      logging.error('err: %s base: "%s" rule: "%s" => "%s"',
                    err, base, rule.base_url_template,
                    rule.source_code_url_template)
      return None
    return src_url
  return None


@issue_required
def show(request, form=None):
  """/<issue> - Show an issue."""
  issue, patchsets, response = _get_patchset_info(request, None)
  if response:
    return response
  if not form:
    form = AddForm(initial={'reviewers': ', '.join(issue.reviewers)})
  last_patchset = first_patch = None
  if patchsets:
    last_patchset = patchsets[-1]
    if last_patchset.patches:
      first_patch = last_patchset.patches[0]
  messages = []
  has_draft_message = False
  for msg in issue.message_set.order('date'):
    if not msg.draft:
      messages.append(msg)
    elif msg.draft and request.user and msg.sender == request.user.email():
      has_draft_message = True
  num_patchsets = len(patchsets)

  issue.description = cgi.escape(issue.description)
  issue.description = urlize(issue.description)
  re_string = r"(?<=BUG=)"
  re_string += "(\s*(?:[a-z0-9-]+:)?\d+\s*(?:,\s*(?:[a-z0-9-]+:)?\d+\s*)*)"
  expression = re.compile(re_string, re.IGNORECASE)
  issue.description = re.sub(expression, replace_bug, issue.description)
  issue.description = issue.description.replace('\n', '<br/>')
  src_url = _map_base_url(issue.base)
  return respond(request, 'issue.html',
                 {'issue': issue, 'patchsets': patchsets,
                  'messages': messages, 'form': form,
                  'last_patchset': last_patchset,
                  'num_patchsets': num_patchsets,
                  'first_patch': first_patch,
                  'has_draft_message': has_draft_message,
                  'src_url': src_url,
                  })


@patchset_required
def patchset(request):
  """/patchset/<key> - Returns patchset information."""
  patchset = request.patchset
  issue, patchsets, response = _get_patchset_info(request, patchset.key().id())
  if response:
    return response
  for ps in patchsets:
    if ps.key().id() == patchset.key().id():
      patchset = ps
  return respond(request, 'patchset.html',
                 {'issue': issue,
                  'patchset': patchset,
                  'patchsets': patchsets,
                  })


@login_required
def account(request):
  """/account/?q=blah&limit=10&timestamp=blah - Used for autocomplete."""
  def searchAccounts(property, domain, added, response):
    query = request.GET.get('q').lower()
    limit = _clean_int(request.GET.get('limit'), 10, 10, 100)

    accounts = models.Account.all()
    accounts.filter("lower_%s >= " % property, query)
    accounts.filter("lower_%s < " % property, query + u"\ufffd")
    accounts.order("lower_%s" % property);
    for account in accounts:
      if account.key() in added:
        continue
      if domain and not account.email.endswith(domain):
        continue
      if len(added) >= limit:
        break
      added.add(account.key())
      response += '%s (%s)\n' % (account.email, account.nickname)
    return added, response

  added = set()
  response = ''
  domain = os.environ['AUTH_DOMAIN']
  if domain != 'gmail.com':
    # 'gmail.com' is the value AUTH_DOMAIN is set to if the app is running
    # on appspot.com and shouldn't prioritize the custom domain.
    added, response = searchAccounts("email", domain, added, response)
    added, response = searchAccounts("nickname", domain, added, response)
  added, response = searchAccounts("nickname", "", added, response)
  added, response = searchAccounts("email", "", added, response)
  return HttpResponse(response)


@issue_editor_required
@xsrf_required
def edit(request):
  """/<issue>/edit - Edit an issue."""
  issue = request.issue
  base = issue.base

  if issue.local_base:
    form_cls = EditLocalBaseForm
  else:
    form_cls = EditForm

  if request.method != 'POST':
    reviewers = [models.Account.get_nickname_for_email(reviewer,
                                                       default=reviewer)
                 for reviewer in issue.reviewers]
    ccs = [models.Account.get_nickname_for_email(cc, default=cc)
           for cc in issue.cc]
    form = form_cls(initial={'subject': issue.subject,
                             'description': issue.description,
                             'base': base,
                             'reviewers': ', '.join(reviewers),
                             'cc': ', '.join(ccs),
                             'closed': issue.closed,
                             'private': issue.private,
                             })
    if not issue.local_base:
      form.set_branch_choices(base)
    return respond(request, 'edit.html', {'issue': issue, 'form': form})

  form = form_cls(request.POST)
  if not issue.local_base:
    form.set_branch_choices()

  if form.is_valid():
    reviewers = _get_emails(form, 'reviewers')

  if form.is_valid():
    cc = _get_emails(form, 'cc')

  if form.is_valid() and not issue.local_base:
    base = form.get_base()

  if not form.is_valid():
    return respond(request, 'edit.html', {'issue': issue, 'form': form})
  cleaned_data = form.cleaned_data

  was_closed = issue.closed
  issue.subject = cleaned_data['subject']
  issue.description = cleaned_data['description']
  issue.closed = cleaned_data['closed']
  if issue.closed:
    issue.commit = False
  issue.private = cleaned_data.get('private', False)
  base_changed = (issue.base != base)
  issue.base = base
  issue.reviewers = reviewers
  issue.cc = cc
  if base_changed:
    for patchset in issue.patchset_set:
      db.run_in_transaction(_delete_cached_contents, list(patchset.patch_set))
  issue.put()
  if issue.closed == was_closed:
    message = 'Edited'
  elif issue.closed:
    message = 'Closed'
  else:
    message = 'Reopened'
  _notify_issue(request, issue, message)

  return HttpResponseRedirect(reverse(show, args=[issue.key().id()]))


@post_required
@issue_editor_required
@xsrf_required
def edit_flags(request):
  """/<issue>/edit_flags - Edit issue's flags."""
  form = EditFlagsForm(request.POST)
  if not form.is_valid():
    return HttpResponseBadRequest('Invalid POST arguments',
        content_type='text/plain')
  # TODO: Request keys only.
  patchsets = list(request.issue.patchset_set.order('created'))
  if (not patchsets or
      form.cleaned_data['last_patchset'] != patchsets[-1].key().id()):
    return HttpResponseForbidden('Can only modify flags on last patchset',
        content_type='text/plain')
  if 'commit' in form.cleaned_data:
    request.issue.commit = form.cleaned_data['commit']
    request.issue.put()
  return HttpResponse('OK', content_type='text/plain')


def _delete_cached_contents(patch_set):
  """Transactional helper for edit() to delete cached contents."""
  # TODO(guido): No need to do this in a transaction.
  patches = []
  contents = []
  for patch in patch_set:
    try:
      content = patch.content
    except db.Error:
      content = None
    try:
      patched_content = patch.patched_content
    except db.Error:
      patched_content = None
    if content is not None:
      contents.append(content)
    if patched_content is not None:
      contents.append(patched_content)
    patch.content = None
    patch.patched_content = None
    patches.append(patch)
  if contents:
    logging.info("Deleting %d contents", len(contents))
    db.delete(contents)
  if patches:
    logging.info("Updating %d patches", len(patches))
    db.put(patches)


@post_required
@issue_owner_required
@xsrf_required
def delete(request):
  """/<issue>/delete - Delete an issue.  There is no way back."""
  issue = request.issue
  tbd = [issue]
  for cls in [models.PatchSet, models.Patch, models.Comment,
              models.Message, models.Content]:
    tbd += cls.gql('WHERE ANCESTOR IS :1', issue)
  db.delete(tbd)
  _notify_issue(request, issue, 'Deleted')
  return HttpResponseRedirect(reverse(mine))


@post_required
@patchset_owner_required
@xsrf_required
def delete_patchset(request):
  """/<issue>/patch/<patchset>/delete - Delete a patchset.

  There is no way back.
  """
  issue = request.issue
  ps_delete = request.patchset
  ps_id = ps_delete.key().id()
  patchsets_after = issue.patchset_set.filter('created >', ps_delete.created)
  patches = []
  for patchset in patchsets_after:
    for patch in patchset.patch_set:
      if patch.delta_calculated:
        if ps_id in patch.delta:
          patches.append(patch)
  db.run_in_transaction(_patchset_delete, ps_delete, patches)
  _notify_issue(request, issue, 'Patchset deleted')
  return HttpResponseRedirect(reverse(show, args=[issue.key().id()]))


def _patchset_delete(ps_delete, patches):
  """Transactional helper for delete_patchset.

  Args:
    ps_delete: The patchset to be deleted.
    patches: Patches that have delta against patches of ps_delete.

  """
  patchset_id = ps_delete.key().id()
  tbp = []
  for patch in patches:
    patch.delta.remove(patchset_id)
    tbp.append(patch)
  if tbp:
    db.put(tbp)
  tbd = [ps_delete]
  for cls in [models.Patch, models.Comment]:
    tbd += cls.gql('WHERE ANCESTOR IS :1', ps_delete)
  db.delete(tbd)


@post_required
@issue_editor_required
@xsrf_required
def close(request):
  """/<issue>/close - Close an issue."""
  issue = request.issue
  issue.closed = True
  issue.commit = False
  if request.method == 'POST':
    new_description = request.POST.get('description')
    if new_description:
      issue.description = new_description
  issue.put()
  _notify_issue(request, issue, 'Closed')
  return HttpResponse('Closed', content_type='text/plain')


@post_required
@issue_required
@upload_required
def mailissue(request):
  """/<issue>/mail - Send mail for an issue.

  Used by upload.py.
  """
  if request.issue.owner != request.user:
    if not IS_DEV:
      return HttpResponse('Login required', status=401)
  issue = request.issue
  msg = _make_message(request, issue, '', '', True)
  msg.put()
  _notify_issue(request, issue, 'Mailed')

  return HttpResponse('OK', content_type='text/plain')


@patchset_required
def download(request):
  """/download/<issue>_<patchset>.diff - Download a patch set."""
  if request.patchset.data is None:
    return HttpResponseNotFound('Patch set (%s) is too large.'
                                % request.patchset.key().id())
  padding = ''
  user_agent = request.META.get('HTTP_USER_AGENT')
  if user_agent and 'MSIE' in user_agent:
    # Add 256+ bytes of padding to prevent XSS attacks on Internet Explorer.
    padding = ('='*67 + '\n') * 4
  return HttpResponse(padding + request.patchset.data,
                      content_type='text/plain')


@issue_required
@upload_required
def description(request):
  """/<issue>/description - Gets/Sets an issue's description.

  Used by upload.py or similar scripts.
  """
  if request.method != 'POST':
    description = request.issue.description or ""
    return HttpResponse(description, content_type='text/plain')
  if not request.issue.user_can_edit(request.user):
    if not IS_DEV:
      return HttpResponse('Login required', status=401)
  issue = request.issue
  issue.description = request.POST.get('description')
  issue.put()
  _notify_issue(request, issue, 'Changed')
  return HttpResponse('')


@issue_required
@upload_required
@json_response
def fields(request):
  """/<issue>/fields - Gets/Sets fields on the issue.

  Used by upload.py or similar scripts for partial updates of the issue
  without a patchset..
  """
  # Only recognizes a few fields for now.
  if request.method != 'POST':
    fields = request.GET.getlist('field')
    response = {}
    if 'reviewers' in fields:
      response['reviewers'] = request.issue.reviewers or []
    if 'description' in fields:
      response['description'] = request.issue.description
    if 'subject' in fields:
      response['subject'] = request.issue.subject
    return response

  if not request.issue.user_can_edit(request.user):
    if not IS_DEV:
      return HttpResponse('Login required', status=401)
  fields = simplejson.loads(request.POST.get('fields'))
  issue = request.issue
  if 'description' in fields:
    issue.description = fields['description']
  if 'reviewers' in fields:
    issue.reviewers = _get_emails_from_raw(fields['reviewers'])
  if 'subject' in fields:
    issue.subject = fields['subject']
  issue.put()
  _notify_issue(request, issue, 'Changed')
  return HttpResponse('')


@patch_required
def patch(request):
  """/<issue>/patch/<patchset>/<patch> - View a raw patch."""
  return patch_helper(request)


def patch_helper(request, nav_type='patch'):
  """Returns a unified diff.

  Args:
    request: Django Request object.
    nav_type: the navigation used in the url (i.e. patch/diff/diff2).  Normally
      the user looks at either unified or side-by-side diffs at one time, going
      through all the files in the same mode.  However, if side-by-side is not
      available for some files, we temporarly switch them to unified view, then
      switch them back when we can.  This way they don't miss any files.

  Returns:
    Whatever respond() returns.
  """
  _add_next_prev(request.patchset, request.patch)
  request.patch.nav_type = nav_type
  parsed_lines = patching.ParsePatchToLines(request.patch.lines)
  if parsed_lines is None:
    return HttpResponseNotFound('Can\'t parse the patch to lines')
  rows = engine.RenderUnifiedTableRows(request, parsed_lines)
  return respond(request, 'patch.html',
                 {'patch': request.patch,
                  'patchset': request.patchset,
                  'view_style': 'patch',
                  'rows': rows,
                  'issue': request.issue,
                  'context': _clean_int(request.GET.get('context'), -1),
                  'column_width': _clean_int(request.GET.get('column_width'),
                                             None),
                  })


@image_required
def image(request):
  """/<issue>/content/<patchset>/<patch>/<content> - Return patch's content."""
  return HttpResponse(request.content.data)


@patch_required
def download_patch(request):
  """/download/issue<issue>_<patchset>_<patch>.diff - Download patch."""
  return HttpResponse(request.patch.text, content_type='text/plain')


def _issue_as_dict(issue, messages, request=None):
  """Converts an issue into a dict."""
  values = {
    'owner': library.get_nickname(issue.owner, True, request),
    'owner_email': issue.owner.email(),
    'modified': str(issue.modified),
    'created': str(issue.created),
    'closed': issue.closed,
    'cc': issue.cc,
    'reviewers': issue.reviewers,
    'patchsets': [p.key().id() for p in issue.patchset_set.order('created')],
    'description': issue.description,
    'subject': issue.subject,
    'issue': issue.key().id(),
    'base_url': issue.base,
    'private': issue.private,
    'commit': issue.commit,
  }
  if messages:
    values['messages'] = [
      {
        'sender': m.sender,
        'recipients': m.recipients,
        'date': str(m.date),
        'text': m.text,
        'approval': m.approval,
      }
      for m in models.Message.gql('WHERE ANCESTOR IS :1', issue)
    ]
  return values


def _patchset_as_dict(patchset, request=None):
  """Converts a patchset into a dict."""
  values = {
    'patchset': patchset.key().id(),
    'issue': patchset.issue.key().id(),
    'owner': library.get_nickname(patchset.issue.owner, True, request),
    'owner_email': patchset.issue.owner.email(),
    'message': patchset.message,
    'url': patchset.url,
    'created': str(patchset.created),
    'modified': str(patchset.modified),
    'num_comments': patchset.num_comments,
    'build_results': [],
    'files': {},
  }
  for build_result in patchset.build_results:
    platform_id, status, details_url = build_result.split(
        UploadBuildResult.SEPARATOR, 2)
    values['build_results'].append(
        {
          'platform_id': platform_id,
          'status': status,
          'details_url': details_url,
        })
  for patch in models.Patch.gql("WHERE patchset = :1", patchset):
    # num_comments and num_drafts are left out for performance reason:
    # they cause a datastore query on first access. They could be added
    # optionally if the need ever arises.
    values['files'][patch.filename] = {
        'id': patch.key().id(),
        'is_binary': patch.is_binary,
        'no_base_file': patch.no_base_file,
        'num_added': patch.num_added,
        'num_chunks': patch.num_chunks,
        'num_removed': patch.num_removed,
        'status': patch.status,
        'property_changes': '\n'.join(patch.property_changes),
    }
  return values


@issue_required
@json_response
def api_issue(request):
  """/api/<issue> - Gets issue's data as a JSON-encoded dictionary."""
  messages = ('messages' in request.GET and
      request.GET.get('messages').lower() == 'true')
  values = _issue_as_dict(request.issue, messages, request)
  return values


@patchset_required
@json_response
def api_patchset(request):
  """/api/<issue>/<patchset> - Gets an issue's patchset data as a JSON-encoded
  dictionary.
  """
  values = _patchset_as_dict(request.patchset, request)
  return values


def _get_context_for_user(request):
  """Returns the context setting for a user.

  The value is validated against models.CONTEXT_CHOICES.
  If an invalid value is found, the value is overwritten with
  engine.DEFAULT_CONTEXT.
  """
  get_param = request.GET.get('context') or None
  if 'context' in request.GET and get_param is None:
    # User wants to see whole file. No further processing is needed.
    return get_param
  if request.user:
    account = models.Account.current_user_account
    default_context = account.default_context
  else:
    default_context = engine.DEFAULT_CONTEXT
  context = _clean_int(get_param, default_context)
  if context is not None and context not in models.CONTEXT_CHOICES:
    context = engine.DEFAULT_CONTEXT
  return context

def _get_column_width_for_user(request):
  """Returns the column width setting for a user."""
  if request.user:
    account = models.Account.current_user_account
    default_column_width = account.default_column_width
  else:
    default_column_width = engine.DEFAULT_COLUMN_WIDTH
  column_width = _clean_int(request.GET.get('column_width'),
                            default_column_width,
                            engine.MIN_COLUMN_WIDTH, engine.MAX_COLUMN_WIDTH)
  return column_width


@patch_filename_required
def diff(request):
  """/<issue>/diff/<patchset>/<patch> - View a patch as a side-by-side diff"""
  if request.patch.no_base_file:
    # Can't show side-by-side diff since we don't have the base file.  Show the
    # unified diff instead.
    return patch_helper(request, 'diff')

  patchset = request.patchset
  patch = request.patch

  patchsets = list(request.issue.patchset_set.order('created'))

  context = _get_context_for_user(request)
  column_width = _get_column_width_for_user(request)
  if patch.filename.startswith('webkit/api'):
    column_width = engine.MAX_COLUMN_WIDTH
  if patch.is_binary:
    rows = None
  else:
    try:
      rows = _get_diff_table_rows(request, patch, context, column_width)
    except engine.FetchError, err:
      return HttpResponseNotFound(str(err))

  _add_next_prev(patchset, patch)
  return respond(request, 'diff.html',
                 {'issue': request.issue,
                  'patchset': patchset,
                  'patch': patch,
                  'view_style': 'diff',
                  'rows': rows,
                  'context': context,
                  'context_values': models.CONTEXT_CHOICES,
                  'column_width': column_width,
                  'patchsets': patchsets,
                  })


def _get_diff_table_rows(request, patch, context, column_width):
  """Helper function that returns rendered rows for a patch.

  Raises:
    engine.FetchError if patch parsing or download of base files fails.
  """
  chunks = patching.ParsePatchToChunks(patch.lines, patch.filename)
  if chunks is None:
    raise engine.FetchError('Can\'t parse the patch to chunks')

  # Possible engine.FetchErrors are handled in diff() and diff_skipped_lines().
  content = request.patch.get_content()

  rows = list(engine.RenderDiffTableRows(request, content.lines,
                                         chunks, patch,
                                         context=context,
                                         colwidth=column_width))
  if rows and rows[-1] is None:
    del rows[-1]
    # Get rid of content, which may be bad
    if content.is_uploaded and content.text != None:
      # Don't delete uploaded content, otherwise get_content()
      # will fetch it.
      content.is_bad = True
      content.text = None
      content.put()
    else:
      content.delete()
      request.patch.content = None
      request.patch.put()

  return rows


@patch_required
@json_response
def diff_skipped_lines(request, id_before, id_after, where, column_width):
  """/<issue>/diff/<patchset>/<patch> - Returns a fragment of skipped lines.

  *where* indicates which lines should be expanded:
    'b' - move marker line to bottom and expand above
    't' - move marker line to top and expand below
    'a' - expand all skipped lines
  """
  patchset = request.patchset
  patch = request.patch
  if where == 'a':
    context = None
  else:
    context = _get_context_for_user(request) or 100

  column_width = _clean_int(column_width, engine.DEFAULT_COLUMN_WIDTH,
                            engine.MIN_COLUMN_WIDTH, engine.MAX_COLUMN_WIDTH)

  try:
    rows = _get_diff_table_rows(request, patch, None, column_width)
  except engine.FetchError, err:
    return HttpResponse('Error: %s; please report!' % err, status=500)
  return _get_skipped_lines_response(rows, id_before, id_after, where, context)


# there's no easy way to put a control character into a regex, so brute-force it
# this is all control characters except \r, \n, and \t
_badchars_re = re.compile(r'[\000\001\002\003\004\005\006\007\010\013\014\016\017\020\021\022\023\024\025\026\027\030\031\032\033\034\035\036\037]')


def _strip_invalid_xml(s):
  """Remove control chars other than \r\n\t from a string to be put in XML."""
  if _badchars_re.search(s):
    return ''.join(c for c in s if c >= ' ' or c in '\r\n\t')
  else:
    return s


def _get_skipped_lines_response(rows, id_before, id_after, where, context):
  """Helper function that returns response data for skipped lines"""
  response_rows = []
  id_before_start = int(id_before)
  id_after_end = int(id_after)
  if context is not None:
    id_before_end = id_before_start+context
    id_after_start = id_after_end-context
  else:
    id_before_end = id_after_start = None

  for row in rows:
    m = re.match('^<tr( name="hook")? id="pair-(?P<rowcount>\d+)">', row)
    if m:
      curr_id = int(m.groupdict().get("rowcount"))
      # expand below marker line
      if (where == 'b'
          and curr_id > id_after_start and curr_id <= id_after_end):
        response_rows.append(row)
      # expand above marker line
      elif (where == 't'
            and curr_id >= id_before_start and curr_id < id_before_end):
        response_rows.append(row)
      # expand all skipped lines
      elif (where == 'a'
            and curr_id >= id_before_start and curr_id <= id_after_end):
        response_rows.append(row)
      if context is not None and len(response_rows) >= 2*context:
        break

  # Create a usable structure for the JS part
  response = []
  response_rows =  [_strip_invalid_xml(r) for r in response_rows]
  dom = ElementTree.parse(StringIO('<div>%s</div>' % "".join(response_rows)))
  for node in dom.getroot().getchildren():
    content = [[x.items(), x.text] for x in node.getchildren()]
    response.append([node.items(), content])
  return response


def _get_diff2_data(request, ps_left_id, ps_right_id, patch_id, context,
                    column_width, patch_filename=None):
  """Helper function that returns objects for diff2 views"""
  ps_left = models.PatchSet.get_by_id(int(ps_left_id), parent=request.issue)
  if ps_left is None:
    return HttpResponseNotFound('No patch set exists with that id (%s)' %
                                ps_left_id)
  ps_left.issue = request.issue
  ps_right = models.PatchSet.get_by_id(int(ps_right_id), parent=request.issue)
  if ps_right is None:
    return HttpResponseNotFound('No patch set exists with that id (%s)' %
                                ps_right_id)
  ps_right.issue = request.issue
  if patch_id is not None:
    patch_right = models.Patch.get_by_id(int(patch_id), parent=ps_right)
  else:
    patch_right = None
  if patch_right is not None:
    patch_right.patchset = ps_right
    if patch_filename is None:
      patch_filename = patch_right.filename
  # Now find the corresponding patch in ps_left
  patch_left = models.Patch.gql('WHERE patchset = :1 AND filename = :2',
                                ps_left, patch_filename).get()

  if patch_left:
    try:
      new_content_left = patch_left.get_patched_content()
    except engine.FetchError, err:
      return HttpResponseNotFound(str(err))
    lines_left = new_content_left.lines
  elif patch_right:
    lines_left = patch_right.get_content().lines
  else:
    lines_left = []

  if patch_right:
    try:
      new_content_right = patch_right.get_patched_content()
    except engine.FetchError, err:
      return HttpResponseNotFound(str(err))
    lines_right = new_content_right.lines
  elif patch_left:
    lines_right = patch_left.get_content().lines
  else:
    lines_right = []

  rows = engine.RenderDiff2TableRows(request,
                                     lines_left, patch_left,
                                     lines_right, patch_right,
                                     context=context,
                                     colwidth=column_width)
  rows = list(rows)
  if rows and rows[-1] is None:
    del rows[-1]

  return dict(patch_left=patch_left, patch_right=patch_right,
              ps_left=ps_left, ps_right=ps_right, rows=rows)


@issue_required
def diff2(request, ps_left_id, ps_right_id, patch_filename):
  """/<issue>/diff2/... - View the delta between two different patch sets."""
  context = _get_context_for_user(request)
  column_width = _get_column_width_for_user(request)

  ps_right = models.PatchSet.get_by_id(int(ps_right_id), parent=request.issue)
  patch_right = None

  if ps_right:
    patch_right = models.Patch.gql('WHERE patchset = :1 AND filename = :2',
                                   ps_right, patch_filename).get()

  if patch_right:
    patch_id = patch_right.key().id()
  elif patch_filename.isdigit():
    # Perhaps it's an ID that's passed in, based on the old URL scheme.
    patch_id = int(patch_filename)
  else:  # patch doesn't exist in this patchset
    patch_id = None

  data = _get_diff2_data(request, ps_left_id, ps_right_id, patch_id, context,
                         column_width, patch_filename)
  if isinstance(data, HttpResponseNotFound):
    return data

  patchsets = list(request.issue.patchset_set.order('created'))

  if data["patch_right"]:
    _add_next_prev2(data["ps_left"], data["ps_right"], data["patch_right"])
  return respond(request, 'diff2.html',
                 {'issue': request.issue,
                  'ps_left': data["ps_left"],
                  'patch_left': data["patch_left"],
                  'ps_right': data["ps_right"],
                  'patch_right': data["patch_right"],
                  'rows': data["rows"],
                  'patch_id': patch_id,
                  'context': context,
                  'context_values': models.CONTEXT_CHOICES,
                  'column_width': column_width,
                  'patchsets': patchsets,
                  'filename': patch_filename,
                  })


@issue_required
@json_response
def diff2_skipped_lines(request, ps_left_id, ps_right_id, patch_id,
                        id_before, id_after, where, column_width):
  """/<issue>/diff2/... - Returns a fragment of skipped lines"""
  column_width = _clean_int(column_width, engine.DEFAULT_COLUMN_WIDTH,
                            engine.MIN_COLUMN_WIDTH, engine.MAX_COLUMN_WIDTH)

  if where == 'a':
    context = None
  else:
    context = _get_context_for_user(request) or 100

  data = _get_diff2_data(request, ps_left_id, ps_right_id, patch_id, 10000,
                         column_width)
  if isinstance(data, HttpResponseNotFound):
    return data
  return _get_skipped_lines_response(data["rows"], id_before, id_after,
                                     where, context)


def _get_comment_counts(account, patchset):
  """Helper to get comment counts for all patches in a single query.

  The helper returns two dictionaries comments_by_patch and
  drafts_by_patch with patch key as key and comment count as
  value. Patches without comments or drafts are not present in those
  dictionaries.
  """
  # A key-only query won't work because we need to fetch the patch key
  # in the for loop further down.
  comment_query = models.Comment.all()
  comment_query.ancestor(patchset)

  # Get all comment counts with one query rather than one per patch.
  comments_by_patch = {}
  drafts_by_patch = {}
  for c in comment_query:
    pkey = models.Comment.patch.get_value_for_datastore(c)
    if not c.draft:
      comments_by_patch[pkey] = comments_by_patch.setdefault(pkey, 0) + 1
    elif account and c.author == account.user:
      drafts_by_patch[pkey] = drafts_by_patch.setdefault(pkey, 0) + 1

  return comments_by_patch, drafts_by_patch


def _add_next_prev(patchset, patch):
  """Helper to add .next and .prev attributes to a patch object."""
  patch.prev = patch.next = None
  patches = list(models.Patch.gql("WHERE patchset = :1 ORDER BY filename",
                                  patchset))
  _reorder_patches_by_filename(patches)
  patchset.patches = patches  # Required to render the jump to select.

  comments_by_patch, drafts_by_patch = _get_comment_counts(
     models.Account.current_user_account, patchset)

  last_patch = None
  next_patch = None
  last_patch_with_comment = None
  next_patch_with_comment = None

  found_patch = False
  for p in patches:
      if p.filename == patch.filename:
        found_patch = True
        continue

      p._num_comments = comments_by_patch.get(p.key(), 0)
      p._num_drafts = drafts_by_patch.get(p.key(), 0)

      if not found_patch:
          last_patch = p
          if p.num_comments > 0 or p.num_drafts > 0:
            last_patch_with_comment = p
      else:
          if next_patch is None:
            next_patch = p
          if p.num_comments > 0 or p.num_drafts > 0:
            next_patch_with_comment = p
            # safe to stop scanning now because the next with out a comment
            # will already have been filled in by some earlier patch
            break

  patch.prev = last_patch
  patch.next = next_patch
  patch.prev_with_comment = last_patch_with_comment
  patch.next_with_comment = next_patch_with_comment


def _add_next_prev2(ps_left, ps_right, patch_right):
  """Helper to add .next and .prev attributes to a patch object."""
  patch_right.prev = patch_right.next = None
  patches = list(models.Patch.gql("WHERE patchset = :1 ORDER BY filename",
                                  ps_right))
  ps_right.patches = patches  # Required to render the jump to select.

  n_comments, n_drafts = _get_comment_counts(
    models.Account.current_user_account, ps_right)

  last_patch = None
  next_patch = None
  last_patch_with_comment = None
  next_patch_with_comment = None

  found_patch = False
  for p in patches:
      if p.filename == patch_right.filename:
        found_patch = True
        continue

      p._num_comments = n_comments.get(p.key(), 0)
      p._num_drafts = n_drafts.get(p.key(), 0)

      if not found_patch:
          last_patch = p
          if ((p.num_comments > 0 or p.num_drafts > 0) and
              ps_left.key().id() in p.delta):
            last_patch_with_comment = p
      else:
          if next_patch is None:
            next_patch = p
          if ((p.num_comments > 0 or p.num_drafts > 0) and
              ps_left.key().id() in p.delta):
            next_patch_with_comment = p
            # safe to stop scanning now because the next with out a comment
            # will already have been filled in by some earlier patch
            break

  patch_right.prev = last_patch
  patch_right.next = next_patch
  patch_right.prev_with_comment = last_patch_with_comment
  patch_right.next_with_comment = next_patch_with_comment


@post_required
def inline_draft(request):
  """/inline_draft - Ajax handler to submit an in-line draft comment.

  This wraps _inline_draft(); all exceptions are logged and cause an
  abbreviated response indicating something went wrong.

  Note: creating or editing draft comments is *not* XSRF-protected,
  because it is not unusual to come back after hours; the XSRF tokens
  time out after 1 or 2 hours.  The final submit of the drafts for
  others to view *is* XSRF-protected.
  """
  try:
    return _inline_draft(request)
  except Exception, err:
    logging.exception('Exception in inline_draft processing:')
    # TODO(guido): return some kind of error instead?
    # Return HttpResponse for now because the JS part expects
    # a 200 status code.
    return HttpResponse('<font color="red">Error: %s; please report!</font>' %
                        err.__class__.__name__)


def _inline_draft(request):
  """Helper to submit an in-line draft comment."""
  # TODO(guido): turn asserts marked with XXX into errors
  # Don't use @login_required, since the JS doesn't understand redirects.
  if not request.user:
    # Don't log this, spammers have started abusing this.
    return HttpResponse('Not logged in')
  snapshot = request.POST.get('snapshot')
  assert snapshot in ('old', 'new'), repr(snapshot)
  left = (snapshot == 'old')
  side = request.POST.get('side')
  assert side in ('a', 'b'), repr(side)  # Display left (a) or right (b)
  issue_id = int(request.POST['issue'])
  issue = models.Issue.get_by_id(issue_id)
  assert issue  # XXX
  patchset_id = int(request.POST.get('patchset') or
                    request.POST[side == 'a' and 'ps_left' or 'ps_right'])
  patchset = models.PatchSet.get_by_id(int(patchset_id), parent=issue)
  assert patchset  # XXX
  patch_id = int(request.POST.get('patch') or
                 request.POST[side == 'a' and 'patch_left' or 'patch_right'])
  patch = models.Patch.get_by_id(int(patch_id), parent=patchset)
  assert patch  # XXX
  text = request.POST.get('text')
  lineno = int(request.POST['lineno'])
  message_id = request.POST.get('message_id')
  comment = None
  if message_id:
    comment = models.Comment.get_by_key_name(message_id, parent=patch)
    if comment is None or not comment.draft or comment.author != request.user:
      comment = None
      message_id = None
  if not message_id:
    # Prefix with 'z' to avoid key names starting with digits.
    message_id = 'z' + binascii.hexlify(_random_bytes(16))

  if not text.rstrip():
    if comment is not None:
      assert comment.draft and comment.author == request.user
      comment.delete()  # Deletion
      comment = None
      # Re-query the comment count.
      models.Account.current_user_account.update_drafts(issue)
  else:
    if comment is None:
      comment = models.Comment(key_name=message_id, parent=patch)
    comment.patch = patch
    comment.lineno = lineno
    comment.left = left
    comment.text = db.Text(text)
    comment.message_id = message_id
    comment.put()
    # The actual count doesn't matter, just that there's at least one.
    models.Account.current_user_account.update_drafts(issue, 1)

  query = models.Comment.gql(
      'WHERE patch = :patch AND lineno = :lineno AND left = :left '
      'ORDER BY date',
      patch=patch, lineno=lineno, left=left)
  comments = list(c for c in query if not c.draft or c.author == request.user)
  if comment is not None and comment.author is None:
    # Show anonymous draft even though we don't save it
    comments.append(comment)
  if not comments:
    return HttpResponse(' ')
  for c in comments:
    c.complete(patch)
  return render_to_response('inline_comment.html',
                            {'user': request.user,
                             'patch': patch,
                             'patchset': patchset,
                             'issue': issue,
                             'comments': comments,
                             'lineno': lineno,
                             'snapshot': snapshot,
                             'side': side,
                             },
                            context_instance=RequestContext(request))


def _get_affected_files(issue, full_diff=False):
  """Helper to return a list of affected files from the latest patchset.

  Args:
    issue: Issue instance.
    full_diff: If true, include the entire diff even if it exceeds 100 lines.

  Returns:
    2-tuple containing a list of affected files, and the diff contents if it
    is less than 100 lines (otherwise the second item is an empty string).
  """
  files = []
  modified_count = 0
  diff = ''
  patchsets = list(issue.patchset_set.order('created'))
  if len(patchsets):
    patchset = patchsets[-1]
    patches = list(patchset.patch_set.order('filename'))
    _reorder_patches_by_filename(patches)
    for patch in patches:
      file_str = ''
      if patch.status:
        file_str += patch.status + ' '
      file_str += patch.filename
      files.append(file_str)
      # No point in loading patches if the patchset is too large for email.
      if full_diff or modified_count < 100:
        modified_count += patch.num_added + patch.num_removed

    if full_diff or modified_count < 100:
      diff = patchset.data

  return files, diff


def _get_mail_template(request, issue, full_diff=False):
  """Helper to return the template and context for an email.

  If this is the first email sent by the owner, a template that lists the
  reviewers, description and files is used.
  """
  context = {}
  template = 'mails/comment.txt'
  if request.user == issue.owner:
    if db.GqlQuery('SELECT * FROM Message WHERE ANCESTOR IS :1 AND sender = :2',
                   issue, db.Email(request.user.email())).count(1) == 0:
      template = 'mails/review.txt'
      files, patch = _get_affected_files(issue, full_diff)
      context.update({'files': files, 'patch': patch, 'base': issue.base})
  return template, context


@login_required
@issue_required
@xsrf_required
def publish(request):
  """ /<issue>/publish - Publish draft comments and send mail."""
  issue = request.issue
  if request.user == issue.owner:
    form_class = PublishForm
  else:
    form_class = MiniPublishForm
  draft_message = None
  if not request.POST.get('message_only', None):
    query = models.Message.gql(('WHERE issue = :1 AND sender = :2 '
                                'AND draft = TRUE'), issue,
                               request.user.email())
    draft_message = query.get()
  if request.method != 'POST':
    reviewers = issue.reviewers[:]
    cc = issue.cc[:]
    if request.user != issue.owner and (request.user.email()
                                        not in issue.reviewers):
      reviewers.append(request.user.email())
      if request.user.email() in cc:
        cc.remove(request.user.email())
    reviewers = [models.Account.get_nickname_for_email(reviewer,
                                                       default=reviewer)
                 for reviewer in reviewers]
    ccs = [models.Account.get_nickname_for_email(cc, default=cc) for cc in cc]
    tbd, comments = _get_draft_comments(request, issue, True)
    preview = _get_draft_details(request, comments)
    if draft_message is None:
      msg = ''
    else:
      msg = draft_message.text
    form = form_class(initial={'subject': issue.subject,
                               'reviewers': ', '.join(reviewers),
                               'cc': ', '.join(ccs),
                               'send_mail': True,
                               'message': msg,
                               })
    return respond(request, 'publish.html', {'form': form,
                                             'issue': issue,
                                             'preview': preview,
                                             'draft_message': draft_message,
                                             })

  form = form_class(request.POST)
  if not form.is_valid():
    return respond(request, 'publish.html', {'form': form, 'issue': issue})
  if request.user == issue.owner:
    issue.subject = form.cleaned_data['subject']
  if form.is_valid() and not form.cleaned_data.get('message_only', False):
    reviewers = _get_emails(form, 'reviewers')
  else:
    reviewers = issue.reviewers
    if request.user != issue.owner and request.user.email() not in reviewers:
      reviewers.append(db.Email(request.user.email()))
  if form.is_valid() and not form.cleaned_data.get('message_only', False):
    cc = _get_emails(form, 'cc')
  else:
    cc = issue.cc
    # The user is in the reviewer list, remove them from CC if they're there.
    if request.user.email() in cc:
      cc.remove(request.user.email())
  if not form.is_valid():
    return respond(request, 'publish.html', {'form': form, 'issue': issue})
  issue.reviewers = reviewers
  issue.cc = cc
  if form.cleaned_data['commit'] and not issue.closed:
    issue.commit = True
  if not form.cleaned_data.get('message_only', False):
    tbd, comments = _get_draft_comments(request, issue)
  else:
    tbd = []
    comments = []
  issue.update_comment_count(len(comments))
  tbd.append(issue)

  if comments:
    logging.warn('Publishing %d comments', len(comments))
  msg = _make_message(request, issue,
                      form.cleaned_data['message'],
                      comments,
                      form.cleaned_data['send_mail'],
                      draft=draft_message)
  tbd.append(msg)

  for obj in tbd:
    db.put(obj)

  _notify_issue(request, issue, 'Comments published')

  # There are now no comments here (modulo race conditions)
  models.Account.current_user_account.update_drafts(issue, 0)
  if form.cleaned_data.get('no_redirect', False):
    return HttpResponse('OK', content_type='text/plain')
  return HttpResponseRedirect(reverse(show, args=[issue.key().id()]))


def _encode_safely(s):
  """Helper to turn a unicode string into 8-bit bytes."""
  if isinstance(s, unicode):
    s = s.encode('utf-8')
  return s


def _get_draft_comments(request, issue, preview=False):
  """Helper to return objects to put() and a list of draft comments.

  If preview is True, the list of objects to put() is empty to avoid changes
  to the datastore.

  Args:
    request: Django Request object.
    issue: Issue instance.
    preview: Preview flag (default: False).

  Returns:
    2-tuple (put_objects, comments).
  """
  comments = []
  tbd = []
  # XXX Should request all drafts for this issue once, now we can.
  for patchset in issue.patchset_set.order('created'):
    ps_comments = list(models.Comment.gql(
        'WHERE ANCESTOR IS :1 AND author = :2 AND draft = TRUE',
        patchset, request.user))
    if ps_comments:
      patches = dict((p.key(), p) for p in patchset.patch_set)
      for p in patches.itervalues():
        p.patchset = patchset
      for c in ps_comments:
        c.draft = False
        # Get the patch key value without loading the patch entity.
        # NOTE: Unlike the old version of this code, this is the
        # recommended and documented way to do this!
        pkey = models.Comment.patch.get_value_for_datastore(c)
        if pkey in patches:
          patch = patches[pkey]
          c.patch = patch
      if not preview:
        tbd.append(ps_comments)
        patchset.update_comment_count(len(ps_comments))
        tbd.append(patchset)
      ps_comments.sort(key=lambda c: (c.patch.filename, not c.left,
                                      c.lineno, c.date))
      comments += ps_comments
  return tbd, comments


def _get_draft_details(request, comments):
  """Helper to display comments with context in the email message."""
  last_key = None
  output = []
  linecache = {}  # Maps (c.patch.key(), c.left) to list of lines
  modified_patches = []
  for c in comments:
    if (c.patch.key(), c.left) != last_key:
      url = request.build_absolute_uri(
        reverse(diff, args=[request.issue.key().id(),
                            c.patch.patchset.key().id(),
                            c.patch.filename]))
      output.append('\n%s\nFile %s (%s):' % (url, c.patch.filename,
                                             c.left and "left" or "right"))
      last_key = (c.patch.key(), c.left)
      patch = c.patch
      if patch.no_base_file:
        linecache[last_key] = patching.ParsePatchToLines(patch.lines)
      else:
        if c.left:
          old_lines = patch.get_content().text.splitlines(True)
          linecache[last_key] = old_lines
        else:
          new_lines = patch.get_patched_content().text.splitlines(True)
          linecache[last_key] = new_lines
    file_lines = linecache[last_key]
    context = ''
    if patch.no_base_file:
      for old_line_no, new_line_no, line_text in file_lines:
        if ((c.lineno == old_line_no and c.left) or
            (c.lineno == new_line_no and not c.left)):
          context = line_text.strip()
          break
    else:
      if 1 <= c.lineno <= len(file_lines):
        context = file_lines[c.lineno - 1].strip()
    url = request.build_absolute_uri(
      '%s#%scode%d' % (reverse(diff, args=[request.issue.key().id(),
                                           c.patch.patchset.key().id(),
                                           c.patch.filename]),
                       c.left and "old" or "new",
                       c.lineno))
    output.append('\n%s\n%s:%d: %s\n%s' % (url, c.patch.filename, c.lineno,
                                           context, c.text.rstrip()))
  if modified_patches:
    db.put(modified_patches)
  return '\n'.join(output)


def _make_message(request, issue, message, comments=None, send_mail=False,
                  draft=None):
  """Helper to create a Message instance and optionally send an email."""
  attach_patch = request.POST.get("attach_patch") == "yes"
  template, context = _get_mail_template(request, issue, full_diff=attach_patch)
  # Decide who should receive mail
  my_email = db.Email(request.user.email())
  to = [db.Email(issue.owner.email())] + issue.reviewers
  cc = issue.cc[:]
  # Chromium's instance adds reply@chromiumcodereview.appspotmail.com to the
  # Google Group which is CCd on all reviews.
  #cc.append(db.Email(django_settings.RIETVELD_INCOMING_MAIL_ADDRESS))
  #if django_settings.RIETVELD_INCOMING_MAIL_ADDRESS:
  #  cc.append(db.Email(django_settings.RIETVELD_INCOMING_MAIL_ADDRESS))
  reply_to = to + cc
  if my_email in to and len(to) > 1:  # send_mail() wants a non-empty to list
    to.remove(my_email)
  if my_email in cc:
    cc.remove(my_email)
  subject = '%s (issue %d)' % (issue.subject, issue.key().id())
  patch = None
  if attach_patch:
    subject = 'PATCH: ' + subject
    if 'patch' in context:
      patch = context['patch']
      del context['patch']
  if issue.message_set.count(1) > 0:
    subject = 'Re: ' + subject
  if comments:
    details = _get_draft_details(request, comments)
  else:
    details = ''
  message = message.replace('\r\n', '\n')
  text = ((message.strip() + '\n\n' + details.strip())).strip()
  if draft is None:
    msg = models.Message(issue=issue,
                         subject=subject,
                         sender=my_email,
                         recipients=reply_to,
                         text=db.Text(text),
                         parent=issue)
  else:
    msg = draft
    msg.subject = subject
    msg.recipients = reply_to
    msg.text = db.Text(text)
    msg.draft = False
    msg.date = datetime.datetime.now()

  if send_mail:
    # Limit the list of files in the email to approximately 200
    if 'files' in context and len(context['files']) > 210:
      num_trimmed = len(context['files']) - 200
      del context['files'][200:]
      context['files'].append('[[ %d additional files ]]' % num_trimmed)
    url = request.build_absolute_uri(reverse(show, args=[issue.key().id()]))
    reviewer_nicknames = ', '.join(library.get_nickname(rev_temp, True,
                                                        request)
                                   for rev_temp in issue.reviewers)
    cc_nicknames = ', '.join(library.get_nickname(cc_temp, True, request)
                             for cc_temp in cc)
    my_nickname = library.get_nickname(request.user, True, request)
    reply_to = ', '.join(reply_to)
    description = (issue.description or '').replace('\r\n', '\n')
    home = request.build_absolute_uri(reverse(index))
    context.update({'reviewer_nicknames': reviewer_nicknames,
                    'cc_nicknames': cc_nicknames,
                    'my_nickname': my_nickname, 'url': url,
                    'message': message, 'details': details,
                    'description': description, 'home': home,
                    })
    body = django.template.loader.render_to_string(
      template, context, context_instance=RequestContext(request))
    logging.warn('Mail: to=%s; cc=%s', ', '.join(to), ', '.join(cc))
    send_args = {'sender': my_email,
                 'to': [_encode_safely(address) for address in to],
                 'subject': _encode_safely(subject),
                 'body': _encode_safely(body),
                 'reply_to': _encode_safely(reply_to)}
    if cc:
      send_args['cc'] = [_encode_safely(address) for address in cc]
    if patch:
      send_args['attachments'] = [('issue_%s_patch.diff' % issue.key().id(),
                                   patch)]

    attempts = 0
    while True:
      try:
        mail.send_mail(**send_args)
        break
      except apiproxy_errors.DeadlineExceededError:
        # apiproxy_errors.DeadlineExceededError is raised when the
        # deadline of an API call is reached (e.g. for mail it's
        # something about 5 seconds). It's not the same as the lethal
        # runtime.DeadlineExeededError.
        attempts += 1
        if attempts >= 3:
          raise
    if attempts:
      logging.warning("Retried sending email %s times", attempts)

  return msg


@post_required
@login_required
@xsrf_required
@issue_required
def star(request):
  """Add a star to an Issue."""
  account = models.Account.current_user_account
  account.user_has_selected_nickname()  # This will preserve account.fresh.
  if account.stars is None:
    account.stars = []
  id = request.issue.key().id()
  if id not in account.stars:
    account.stars.append(id)
    account.put()
  return respond(request, 'issue_star.html', {'issue': request.issue})


@post_required
@login_required
@issue_required
@xsrf_required
def unstar(request):
  """Remove the star from an Issue."""
  account = models.Account.current_user_account
  account.user_has_selected_nickname()  # This will preserve account.fresh.
  if account.stars is None:
    account.stars = []
  id = request.issue.key().id()
  if id in account.stars:
    account.stars[:] = [i for i in account.stars if i != id]
    account.put()
  return respond(request, 'issue_star.html', {'issue': request.issue})


@login_required
@issue_required
def draft_message(request):
  """/<issue>/draft_message - Retrieve, modify and delete draft messages.

  Note: creating or editing draft messages is *not* XSRF-protected,
  because it is not unusual to come back after hours; the XSRF tokens
  time out after 1 or 2 hours.  The final submit of the drafts for
  others to view *is* XSRF-protected.
  """
  query = models.Message.gql(('WHERE issue = :1 AND sender = :2 '
                              'AND draft = TRUE'),
                             request.issue, request.user.email())
  if query.count() == 0:
    draft_message = None
  else:
    draft_message = query.get()
  if request.method == 'GET':
    return _get_draft_message(request, draft_message)
  elif request.method == 'POST':
    return _post_draft_message(request, draft_message)
  elif request.method == 'DELETE':
    return _delete_draft_message(request, draft_message)
  return HttpResponse('An error occurred.', content_type='text/plain',
                      status=500)


def _get_draft_message(request, draft):
  """Handles GET requests to /<issue>/draft_message.

  Arguments:
    request: The current request.
    draft: A Message instance or None.

  Returns the content of a draft message or an empty string if draft is None.
  """
  if draft is None:
    return HttpResponse('', content_type='text/plain')
  return HttpResponse(draft.text, content_type='text/plain')


def _post_draft_message(request, draft):
  """Handles POST requests to /<issue>/draft_message.

  If draft is None a new message is created.

  Arguments:
    request: The current request.
    draft: A Message instance or None.
  """
  if draft is None:
    draft = models.Message(issue=request.issue, parent=request.issue,
                           sender=request.user.email(), draft=True)
  draft.text = request.POST.get('reviewmsg')
  draft.put()
  return HttpResponse(draft.text, content_type='text/plain')


def _delete_draft_message(request, draft):
  """Handles DELETE requests to /<issue>/draft_message.

  Deletes a draft message.

  Arguments:
    request: The current request.
    draft: A Message instance or None.
  """
  if draft is not None:
    draft.delete()
  return HttpResponse('OK', content_type='text/plain')


def _lint_patch(patch):
  patch.lint_error_count = 0
  patch.lint_errors = {}

  try:
    import cpplint
    import cpplint_chromium
  except ImportError:
    return False

  if patch.is_binary or patch.no_base_file:
    return False

  if os.path.splitext(patch.filename)[1] not in ['.c', '.cc', '.cpp', '.h']:
    return False

  try:
    patch.get_patched_content()
  except engine.FetchError, err:
    return False

  patch.parsed_lines = patching.ParsePatchToLines(patch.lines)
  if patch.parsed_lines is None:
    return False

  new_line_numbers = set()
  for old_line_no, new_line_no, line in patch.parsed_lines:
    if old_line_no == 0 and new_line_no != 0:
      # Line is newly added, so check lint errors in it.
      new_line_numbers.add(new_line_no)

  def Error(filename, linenum, category, confidence, message):
    if linenum in new_line_numbers:
      patch.lint_errors.setdefault(linenum, []).append(message)

  file_extension = os.path.splitext(patch.filename)[1]
  lines = patch.get_patched_content().text.splitlines()
  extra_check_functions = [cpplint_chromium.CheckPointerDeclarationWhitespace]
  cpplint.ProcessFileData(
      patch.filename, file_extension, lines, Error, extra_check_functions)

  return True


@patchset_required
def lint(request):
  """/lint/<issue>_<patchset> - Lint a patch set."""
  patches = list(request.patchset.patch_set)
  for patch in patches:
    if not _lint_patch(patch):
      continue

    for line in patch.lint_errors:
      patch.lint_error_count += len(patch.lint_errors[line])
  db.put(patches)

  return HttpResponse('Done', content_type='text/plain')


@patch_required
def lint_patch(request):
  """/<issue>/lint/<patchset>/<patch> - View lint results for a patch."""
  if not _lint_patch(request.patch):
    return HttpResponseNotFound('Can\'t lint file')

  result = ['<html><head><link type="text/css" rel="stylesheet" href="/static/styles.css" /></head><body>']
  result.append('<div class="code" style="margin-top: .8em; display: table; margin-left: auto; margin-right: auto;">')
  result.append('<table style="padding: 5px;" cellpadding="0" cellspacing="0"')

  error_count = 0
  for old_line_no, new_line_no, line in request.patch.parsed_lines:
    result.append('<tr><td class="udiff">%s</td></tr>' % cgi.escape(line))
    if old_line_no == 0 and new_line_no in request.patch.lint_errors:
      for error in request.patch.lint_errors[new_line_no]:
        result.append('<tr><td style="color:red">%s</td></tr>' % error)
        error_count += 1

  result.append('</table></div>')
  result.append('</body></html>')

  if request.patch.lint_error_count != error_count:
    request.patch.lint_error_count = error_count
    request.patch.put()

  return HttpResponse(''.join(result))


@json_response
def search(request):
  """/search - Search for issues or patchset."""
  if request.method == 'GET':
    form = SearchForm(request.GET)
    if not form.is_valid() or not request.GET:
      return respond(request, 'search.html', {'form': form})
  else:
    form = SearchForm(request.POST)
    if not form.is_valid():
      return HttpResponseBadRequest('Invalid arguments',
          content_type='text/plain')
  logging.info('%s' % form.cleaned_data)
  keys_only = form.cleaned_data['keys_only'] or False
  format = form.cleaned_data['format'] or 'html'
  limit = form.cleaned_data['limit']
  with_messages = form.cleaned_data['with_messages']
  if format == 'html':
    keys_only = False
    limit = limit or DEFAULT_LIMIT
  else:
    if not limit:
      if keys_only:
        # It's a fast query.
        limit = 1000
      elif with_messages:
        # It's an heavy query.
        limit = 10
      else:
        limit = 100

  q = models.Issue.all(keys_only=keys_only)
  if form.cleaned_data['cursor']:
    q.with_cursor(form.cleaned_data['cursor'])
  if form.cleaned_data['closed'] is not None:
    q.filter('closed = ', form.cleaned_data['closed'])
  if form.cleaned_data['owner']:
    q.filter('owner = ', form.cleaned_data['owner'])
  if form.cleaned_data['reviewer']:
    q.filter('reviewers = ', form.cleaned_data['reviewer'])
  if form.cleaned_data['private'] is not None:
    q.filter('private = ', form.cleaned_data['private'])
<<<<<<< HEAD
  if form.cleaned_data['commit'] is not None:
    q.filter('commit = ', form.cleaned_data['commit'])
=======
  if form.cleaned_data['repo_guid']:
    q.filter('repo_guid = ', form.cleaned_data['repo_guid'])
>>>>>>> 090d52de
  if form.cleaned_data['base']:
    q.filter('base = ', form.cleaned_data['base'])

  # Default sort by ascending key to save on indexes.
  sorted_by = '__key__'
  if form.cleaned_data['modified_before']:
    q.filter('modified < ', form.cleaned_data['modified_before'])
    sorted_by = 'modified'
  if form.cleaned_data['modified_after']:
    q.filter('modified >= ', form.cleaned_data['modified_after'])
    sorted_by = 'modified'
  if form.cleaned_data['created_before']:
    q.filter('created < ', form.cleaned_data['created_before'])
    sorted_by = 'created'
  if form.cleaned_data['created_after']:
    q.filter('created >= ', form.cleaned_data['created_after'])
    sorted_by = 'created'

  q.order(sorted_by)

  # Update the cursor value in the result.
  if format == 'html':
    nav_params = dict(
        (k, v) for k, v in form.cleaned_data.iteritems() if v is not None)
    return _paginate_issues_with_cursor(
        reverse(search),
        request,
        q,
        limit,
        'search_results.html',
        extra_nav_parameters=nav_params)

  results = q.fetch(limit)
  form.cleaned_data['cursor'] = q.cursor()
  if keys_only:
    # There's not enough information to filter. The only thing that is leaked is
    # the issue's key.
    filtered_results = results
  else:
    filtered_results = [i for i in results if _can_view_issue(request.user, i)]
  data = {
    'cursor': form.cleaned_data['cursor'],
  }
  if keys_only:
    data['results'] = [i.id() for i in filtered_results]
  else:
    data['results'] = [_issue_as_dict(i, with_messages, request)
                      for i in filtered_results]
  return data


### Repositories and Branches ###


def repos(request):
  """/repos - Show the list of known Subversion repositories."""
  # Clean up garbage created by buggy edits
  bad_branches = list(models.Branch.gql('WHERE owner = :1', None))
  if bad_branches:
    db.delete(bad_branches)
  repo_map = {}
  for repo in list(models.Repository.all()):
    repo_map[str(repo.key())] = repo
  branches = []
  for branch in models.Branch.all():
    branch.repository = repo_map[str(branch._repo)]
    branches.append(branch)
  branches.sort(key=lambda b: map(
    unicode.lower, (b.repository.name, b.category, b.name)))
  return respond(request, 'repos.html', {'branches': branches})


@login_required
@xsrf_required
def conversions(request):
  """/conversions - Show and edit the list of base=>source code URL maps."""
  rules = models.UrlMap.gql('ORDER BY base_url_template')
  if request.method != 'POST':
    return respond(request, 'conversions.html', {
            'rules': rules})

  if (not request.user.email().endswith('@chromium.org') and
      not request.user.email().endswith('@google.com')):
    # TODO(vbendeb) this domain name should be a configuration item. Or maybe
    # only admins should be allowed to modify the conversions table.
    warning = 'You are not authorized to modify the conversions table.'
    return respond(request, 'conversions.html', {
        'warning': warning,
        'rules': rules,
        })

  for key, value in request.POST.iteritems():
    if key.startswith('del '):
      del_key = key[4:]
      um = models.UrlMap.gql('WHERE base_url_template = :1', del_key)
      if not um:
        logging.error('No map for %s found' % del_key)
        continue
      db.delete(um)
  base_url = request.POST.get('base_url_template')
  src_url = request.POST.get('source_code_url_template')
  if base_url and src_url:
    warning = ''
    try:
      re.compile(r'%s' % base_url)
    except re.error, err:
      warning = 'Regex error "%s"' % err
    if not warning:
      um = models.UrlMap.gql('WHERE base_url_template = :1', base_url)
      if um.count():
        warning = 'Attempt to add a duplicate Base Url'
    if warning:
      rules = models.UrlMap.gql('ORDER BY base_url_template')
      return respond(request, 'conversions.html', {
         'warning': warning,
         'rules': rules,
         'base_url': base_url,
         'src_url': src_url
         })

    new_map = models.UrlMap(base_url_template=base_url,
                            source_code_url_template=src_url)
    logging.info(new_map)
    new_map.put()
  return HttpResponseRedirect(reverse(conversions))

@login_required
@xsrf_required
def repo_new(request):
  """/repo_new - Create a new Subversion repository record."""
  if request.method != 'POST':
    form = RepoForm()
    return respond(request, 'repo_new.html', {'form': form})
  form = RepoForm(request.POST)
  errors = form.errors
  if not errors:
    try:
      repo = form.save(commit=False)
    except ValueError, err:
      errors['__all__'] = unicode(err)
  if errors:
    return respond(request, 'repo_new.html', {'form': form})
  repo.put()
  branch_url = repo.url
  if not branch_url.endswith('/'):
    branch_url += '/'
  branch_url += 'trunk/'
  branch = models.Branch(repo=repo, repo_name=repo.name,
                         category='*trunk*', name='Trunk',
                         url=branch_url)
  branch.put()
  return HttpResponseRedirect(reverse(repos))


SVN_ROOT = 'http://svn.python.org/view/*checkout*/python/'
BRANCHES = [
    # category, name, url suffix
    ('*trunk*', 'Trunk', 'trunk/'),
    ('branch', '2.5', 'branches/release25-maint/'),
    ('branch', 'py3k', 'branches/py3k/'),
    ]


# TODO: Make this a POST request to avoid XSRF attacks.
@admin_required
def repo_init(request):
  """/repo_init - Initialze the list of known Subversion repositories."""
  python = models.Repository.gql("WHERE name = 'Python'").get()
  if python is None:
    python = models.Repository(name='Python', url=SVN_ROOT)
    python.put()
    pybranches = []
  else:
    pybranches = list(models.Branch.gql('WHERE repo = :1', python))
  for category, name, url in BRANCHES:
    url = python.url + url
    for br in pybranches:
      if (br.category, br.name, br.url) == (category, name, url):
        break
    else:
      br = models.Branch(repo=python, repo_name='Python',
                         category=category, name=name, url=url)
      br.put()
  return HttpResponseRedirect(reverse(repos))


@login_required
@xsrf_required
def branch_new(request, repo_id):
  """/branch_new/<repo> - Add a new Branch to a Repository record."""
  repo = models.Repository.get_by_id(int(repo_id))
  if request.method != 'POST':
    # XXX Use repo.key() so that the default gets picked up
    form = BranchForm(initial={'repo': repo.key(),
                               'url': repo.url,
                               'category': 'branch',
                               })
    return respond(request, 'branch_new.html', {'form': form, 'repo': repo})
  form = BranchForm(request.POST)
  errors = form.errors
  if not errors:
    try:
      branch = form.save(commit=False)
    except ValueError, err:
      errors['__all__'] = unicode(err)
  if errors:
    return respond(request, 'branch_new.html', {'form': form, 'repo': repo})
  branch.repo_name = repo.name
  branch.put()
  return HttpResponseRedirect(reverse(repos))


@login_required
@xsrf_required
def branch_edit(request, branch_id):
  """/branch_edit/<branch> - Edit a Branch record."""
  branch = models.Branch.get_by_id(int(branch_id))
  if branch.owner != request.user:
    return HttpResponseForbidden('You do not own this branch')
  if request.method != 'POST':
    form = BranchForm(instance=branch)
    return respond(request, 'branch_edit.html',
                   {'branch': branch, 'form': form})

  form = BranchForm(request.POST, instance=branch)
  errors = form.errors
  if not errors:
    try:
      branch = form.save(commit=False)
    except ValueError, err:
      errors['__all__'] = unicode(err)
  if errors:
    return respond(request, 'branch_edit.html',
                   {'branch': branch, 'form': form})
  branch.repo_name = branch.repo.name
  branch.put()
  return HttpResponseRedirect(reverse(repos))


@post_required
@login_required
@xsrf_required
def branch_delete(request, branch_id):
  """/branch_delete/<branch> - Delete a Branch record."""
  branch = models.Branch.get_by_id(int(branch_id))
  if branch.owner != request.user:
    return HttpResponseForbidden('You do not own this branch')
  repo = branch.repo
  branch.delete()
  num_branches = models.Branch.gql('WHERE repo = :1', repo).count()
  if not num_branches:
    # Even if we don't own the repository?  Yes, I think so!  Empty
    # repositories have no representation on screen.
    repo.delete()
  return HttpResponseRedirect(reverse(repos))


### User Profiles ###


@login_required
@xsrf_required
def settings(request):
  account = models.Account.current_user_account
  if request.method != 'POST':
    nickname = account.nickname
    default_context = account.default_context
    default_column_width = account.default_column_width
    form = SettingsForm(initial={'nickname': nickname,
                                 'context': default_context,
                                 'column_width': default_column_width,
                                 'notify_by_email': account.notify_by_email,
                                 'notify_by_chat': account.notify_by_chat,
                                 })
    chat_status = None
    if account.notify_by_chat:
      try:
        presence = xmpp.get_presence(account.email)
      except Exception, err:
        logging.error('Exception getting XMPP presence: %s', err)
        chat_status = 'Error (%s)' % err
      else:
        if presence:
          chat_status = 'online'
        else:
          chat_status = 'offline'
    return respond(request, 'settings.html', {'form': form,
                                              'chat_status': chat_status})
  form = SettingsForm(request.POST)
  if form.is_valid():
    account.nickname = form.cleaned_data.get('nickname')
    account.default_context = form.cleaned_data.get('context')
    account.default_column_width = form.cleaned_data.get('column_width')
    account.notify_by_email = form.cleaned_data.get('notify_by_email')
    notify_by_chat = form.cleaned_data.get('notify_by_chat')
    must_invite = notify_by_chat and not account.notify_by_chat
    account.notify_by_chat = notify_by_chat
    account.fresh = False
    account.put()
    if must_invite:
      logging.info('Sending XMPP invite to %s', account.email)
      try:
        xmpp.send_invite(account.email)
      except Exception, err:
        # XXX How to tell user it failed?
        logging.error('XMPP invite to %s failed', account.email)
  else:
    return respond(request, 'settings.html', {'form': form})
  return HttpResponseRedirect(reverse(mine))


@post_required
@login_required
@xsrf_required
def account_delete(request):
  account = models.Account.current_user_account
  account.delete()
  return HttpResponseRedirect(users.create_logout_url(reverse(index)))


@user_key_required
def user_popup(request):
  """/user_popup - Pop up to show the user info."""
  try:
    return _user_popup(request)
  except Exception, err:
    logging.exception('Exception in user_popup processing:')
    # Return HttpResponse because the JS part expects a 200 status code.
    return HttpResponse('<font color="red">Error: %s; please report!</font>' %
                        err.__class__.__name__)


def _user_popup(request):
  user = request.user_to_show
  popup_html = memcache.get('user_popup:' + user.email())
  if popup_html is None:
    num_issues_created = db.GqlQuery(
      'SELECT * FROM Issue '
      'WHERE closed = FALSE AND owner = :1',
      user).count()
    num_issues_reviewed = db.GqlQuery(
      'SELECT * FROM Issue '
      'WHERE closed = FALSE AND reviewers = :1',
      user.email()).count()

    user.nickname = models.Account.get_nickname_for_email(user.email())
    popup_html = render_to_response('user_popup.html',
                            {'user': user,
                             'num_issues_created': num_issues_created,
                             'num_issues_reviewed': num_issues_reviewed,
                             },
                             context_instance=RequestContext(request))
    # Use time expired cache because the number of issues will change over time
    memcache.add('user_popup:' + user.email(), popup_html, 60)
  return popup_html


@post_required
def incoming_chat(request):
  """/_ah/xmpp/message/chat/

  This handles incoming XMPP (chat) messages.

  Just reply saying we ignored the chat.
  """
  try:
    msg = xmpp.Message(request.POST)
  except xmpp.InvalidMessageError, err:
    logging.warn('Incoming invalid chat message: %s' % err)
    return HttpResponse('')
  sts = msg.reply('Sorry, Rietveld does not support chat input')
  logging.debug('XMPP status %r', sts)
  return HttpResponse('')


@post_required
def incoming_mail(request, recipients):
  """/_ah/mail/(.*)

  Handle incoming mail messages.

  The issue is not modified. No reviewers or CC's will be added or removed.
  """
  try:
    _process_incoming_mail(request.raw_post_data, recipients)
  except InvalidIncomingEmailError, err:
    logging.debug(str(err))
  return HttpResponse('')


def _process_incoming_mail(raw_message, recipients):
  """Process an incoming email message."""
  recipients = [x[1] for x in email.utils.getaddresses([recipients])]

  incoming_msg = mail.InboundEmailMessage(raw_message)

  if 'X-Google-Appengine-App-Id' in incoming_msg.original:
    raise InvalidIncomingEmailError('Mail sent by App Engine')

  subject = incoming_msg.subject or ''
  match = re.search(r'\(issue *(?P<id>\d+)\)$', subject)
  if match is None:
    raise InvalidIncomingEmailError('No issue id found: %s', subject)
  issue_id = int(match.groupdict()['id'])
  issue = models.Issue.get_by_id(issue_id)
  if issue is None:
    raise InvalidIncomingEmailError('Unknown issue ID: %d' % issue_id)
  sender = email.utils.parseaddr(incoming_msg.sender)[1]

  body = None
  for content_type, payload in incoming_msg.bodies('text/plain'):
    body = payload.decode()
    break
  if body is None or not body.strip():
    raise InvalidIncomingEmailError('Ignoring empty message.')
  elif len(body) > django_settings.RIETVELD_INCOMING_MAIL_MAX_SIZE:
    # see issue325, truncate huge bodies
    trunc_msg = '... (message truncated)'
    body = body[:django_settings.RIETVELD_INCOMING_MAIL_MAX_SIZE - len(trunc_msg)]
    body += trunc_msg

  # If the subject is long, this might come wrapped into more than one line.
  subject = ' '.join([x.strip() for x in subject.splitlines()])
  msg = models.Message(issue=issue, parent=issue,
                       subject=subject,
                       sender=db.Email(sender),
                       recipients=[db.Email(x) for x in recipients],
                       date=datetime.datetime.now(),
                       text=db.Text(body),
                       draft=False)
  msg.put()

  # Add sender to reviewers if needed.
  all_emails = [str(x).lower()
                for x in [issue.owner.email()]+issue.reviewers+issue.cc]
  if sender.lower() not in all_emails:
    query = models.Account.all().filter('lower_email =', sender.lower())
    account = query.get()
    if account is not None:
      issue.reviewers.append(account.email)  # e.g. account.email is CamelCase
    else:
      issue.reviewers.append(db.Email(sender))
    issue.put()


@login_required
def xsrf_token(request):
  """/xsrf_token - Return the user's XSRF token.

  This is used by tools like git-cl that need to be able to interact with the
  site on the user's behalf.  A custom header named X-Requesting-XSRF-Token must
  be included in the HTTP request; an error is returned otherwise.
  """
  if not request.META.has_key('HTTP_X_REQUESTING_XSRF_TOKEN'):
    return HttpResponse('Please include a header named X-Requesting-XSRF-Token '
                        '(its content doesn\'t matter).', status=400)
  return HttpResponse(models.Account.current_user_account.get_xsrf_token(),
                      mimetype='text/plain')


def customized_upload_py(request):
  """/static/upload.py - Return patched upload.py with appropiate auth type and
  default review server setting.

  This is used to let the user download a customized upload.py script
  for hosted Rietveld instances.
  """
  f = open(django_settings.UPLOAD_PY_SOURCE)
  source = f.read()
  f.close()

  # When served from a Google Apps instance, the account namespace needs to be
  # switched to "Google Apps only".
  if ('AUTH_DOMAIN' in request.META
      and request.META['AUTH_DOMAIN'] != 'gmail.com'):
    source = source.replace('AUTH_ACCOUNT_TYPE = "GOOGLE"',
                            'AUTH_ACCOUNT_TYPE = "HOSTED"')

  # On a non-standard instance, the default review server is changed to the
  # current hostname. This might give weird results when using versioned appspot
  # URLs (eg. 1.latest.codereview.appspot.com), but this should only affect
  # testing.
  if request.META['HTTP_HOST'] != 'codereview.appspot.com':
    review_server = request.META['HTTP_HOST']
    if request.is_secure():
      review_server = 'https://' + review_server
    source = source.replace('DEFAULT_REVIEW_SERVER = "codereview.appspot.com"',
                            'DEFAULT_REVIEW_SERVER = "%s"' % review_server)

  return HttpResponse(source, content_type='text/x-python')<|MERGE_RESOLUTION|>--- conflicted
+++ resolved
@@ -216,11 +216,8 @@
   private = forms.BooleanField(required=False, initial=False)
   send_mail = forms.BooleanField(required=False)
   base_hashes = forms.CharField(required=False)
-<<<<<<< HEAD
   commit = forms.BooleanField(required=False)
-=======
   repo_guid = forms.CharField(required=False)
->>>>>>> 090d52de
 
   def clean_base(self):
     base = self.cleaned_data.get('base')
@@ -3644,13 +3641,10 @@
     q.filter('reviewers = ', form.cleaned_data['reviewer'])
   if form.cleaned_data['private'] is not None:
     q.filter('private = ', form.cleaned_data['private'])
-<<<<<<< HEAD
   if form.cleaned_data['commit'] is not None:
     q.filter('commit = ', form.cleaned_data['commit'])
-=======
   if form.cleaned_data['repo_guid']:
     q.filter('repo_guid = ', form.cleaned_data['repo_guid'])
->>>>>>> 090d52de
   if form.cleaned_data['base']:
     q.filter('base = ', form.cleaned_data['base'])
 
