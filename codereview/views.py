# Copyright 2008 Google Inc.
#
# Licensed under the Apache License, Version 2.0 (the "License");
# you may not use this file except in compliance with the License.
# You may obtain a copy of the License at
#
#     http://www.apache.org/licenses/LICENSE-2.0
#
# Unless required by applicable law or agreed to in writing, software
# distributed under the License is distributed on an "AS IS" BASIS,
# WITHOUT WARRANTIES OR CONDITIONS OF ANY KIND, either express or implied.
# See the License for the specific language governing permissions and
# limitations under the License.

"""Views for Rietveld."""


### Imports ###


# Python imports
import binascii
import cgi
import datetime
import email  # see incoming_mail()
import email.utils
import logging
import md5
import os
import random
import re
import urllib
import md5
import sha
from cStringIO import StringIO
from xml.etree import ElementTree

# AppEngine imports
from google.appengine.api import mail
from google.appengine.api import memcache
from google.appengine.api import users
from google.appengine.api import urlfetch
from google.appengine.api import xmpp
from google.appengine.ext import db
from google.appengine.ext.db import djangoforms
from google.appengine.runtime import DeadlineExceededError
from google.appengine.runtime import apiproxy_errors

# Django imports
# TODO(guido): Don't import classes/functions directly.
from django import forms
# Import settings as django_settings to avoid name conflict with settings().
from django.conf import settings as django_settings
from django.http import HttpResponse, HttpResponseRedirect
from django.http import HttpResponseForbidden, HttpResponseNotFound
from django.http import HttpResponseBadRequest
from django.shortcuts import render_to_response
import django.template
from django.template import RequestContext
from django.utils import simplejson
from django.utils.html import strip_tags
from django.utils.html import urlize
from django.utils.safestring import mark_safe
from django.core.urlresolvers import reverse

# Local imports
import models
import engine
import library
import patching

# Add our own template library.
_library_name = __name__.rsplit('.', 1)[0] + '.library'
if not django.template.libraries.get(_library_name, None):
  django.template.add_to_builtins(_library_name)


### Constants ###


IS_DEV = os.environ['SERVER_SOFTWARE'].startswith('Dev')  # Development server


### Form classes ###


class AccountInput(forms.TextInput):
  # Associates the necessary css/js files for the control.  See
  # http://docs.djangoproject.com/en/dev/topics/forms/media/.
  class Media:
    css = {
      'all': ('autocomplete/jquery.autocomplete.css',)
    }
    js = (
      'autocomplete/lib/jquery.js',
      'autocomplete/lib/jquery.bgiframe.min.js',
      'autocomplete/lib/jquery.ajaxQueue.js',
      'autocomplete/jquery.autocomplete.js'
    )

  def render(self, name, value, attrs=None):
    output = super(AccountInput, self).render(name, value, attrs)
    # TODO(John): Why is the line below needed, it should be automatic.
    output += mark_safe(AccountInput().media)
    return output + mark_safe(u'''<script type="text/javascript">
                              jQuery("#id_%s").autocomplete("%s", {
                              max: 10,
                              highlight: false,
                              multiple: true,
                              multipleSeparator: ", ",
                              scroll: true,
                              scrollHeight: 300,
                              matchContains: true,
                              formatResult : function(row) {
                                return row[0].replace(/ .+/gi, '');
                              }
                              });
                              </script>''' % (name, reverse(account)))


class IssueBaseForm(forms.Form):

  subject = forms.CharField(max_length=100,
                            widget=forms.TextInput(attrs={'size': 60}))
  description = forms.CharField(required=False,
                                max_length=10000,
                                widget=forms.Textarea(attrs={'cols': 60}))
  branch = forms.ChoiceField(required=False, label='Base URL')
  base = forms.CharField(required=False,
                         max_length=1000,
                         widget=forms.TextInput(attrs={'size': 60}))
  reviewers = forms.CharField(required=False,
                              max_length=1000,
                              widget=AccountInput(attrs={'size': 60}))
  cc = forms.CharField(required=False,
                       max_length=1000,
                       label = 'CC',
                       widget=AccountInput(attrs={'size': 60}))
  private = forms.BooleanField(required=False, initial=False)

  def set_branch_choices(self, base=None):
    branches = models.Branch.gql('ORDER BY repo, category, name')
    bound_field = self['branch']
    choices = []
    default = None
    for b in branches:
      if not b.repo_name:
        b.repo_name = b.repo.name
        b.put()
      pair = (b.key(), '%s - %s - %s' % (b.repo_name, b.category, b.name))
      choices.append(pair)
      if default is None and (base is None or b.url == base):
        default = b.key()
    choices.sort(key=lambda pair: pair[1].lower())
    choices.insert(0, ('', '[See Base]'))
    bound_field.field.choices = choices
    if default is not None:
      self.initial['branch'] = default

  def get_base(self):
    base = self.cleaned_data.get('base')
    if not base:
      key = self.cleaned_data['branch']
      if key:
        branch = models.Branch.get(key)
        if branch is not None:
          base = branch.url
    if not base:
      self.errors['base'] = ['You must specify a base']
    return base or None


class NewForm(IssueBaseForm):

  data = forms.FileField(required=False)
  url = forms.URLField(required=False,
                       max_length=2083,
                       widget=forms.TextInput(attrs={'size': 60}))
  send_mail = forms.BooleanField(required=False, initial=True)


class AddForm(forms.Form):

  message = forms.CharField(max_length=100,
                            widget=forms.TextInput(attrs={'size': 60}))
  data = forms.FileField(required=False)
  url = forms.URLField(required=False,
                       max_length=2083,
                       widget=forms.TextInput(attrs={'size': 60}))
  reviewers = forms.CharField(max_length=1000, required=False,
                              widget=AccountInput(attrs={'size': 60}))
  send_mail = forms.BooleanField(required=False, initial=True)


class UploadForm(forms.Form):

  subject = forms.CharField(max_length=100)
  description = forms.CharField(max_length=10000, required=False)
  content_upload = forms.BooleanField(required=False)
  separate_patches = forms.BooleanField(required=False)
  base = forms.CharField(max_length=2000, required=False)
  data = forms.FileField(required=False)
  issue = forms.IntegerField(required=False)
  description = forms.CharField(max_length=10000, required=False)
  reviewers = forms.CharField(max_length=1000, required=False)
  cc = forms.CharField(max_length=1000, required=False)
  private = forms.BooleanField(required=False, initial=False)
  send_mail = forms.BooleanField(required=False)
  base_hashes = forms.CharField(required=False)
  commit = forms.BooleanField(required=False)

  def clean_base(self):
    base = self.cleaned_data.get('base')
    if not base and not self.cleaned_data.get('content_upload', False):
      raise forms.ValidationError, 'Base URL is required.'
    return self.cleaned_data.get('base')

  def get_base(self):
    return self.cleaned_data.get('base')


class UploadContentForm(forms.Form):
  filename = forms.CharField(max_length=255)
  status = forms.CharField(required=False, max_length=20)
  checksum = forms.CharField(max_length=32)
  file_too_large = forms.BooleanField(required=False)
  is_binary = forms.BooleanField(required=False)
  is_current = forms.BooleanField(required=False)

  def clean(self):
    # Check presence of 'data'. We cannot use FileField because
    # it disallows empty files.
    super(UploadContentForm, self).clean()
    if not self.files and 'data' not in self.files:
      raise forms.ValidationError, 'No content uploaded.'
    return self.cleaned_data

  def get_uploaded_content(self):
    return self.files['data'].read()


class UploadPatchForm(forms.Form):
  filename = forms.CharField(max_length=255)
  content_upload = forms.BooleanField(required=False)

  def get_uploaded_patch(self):
    return self.files['data'].read()


class UploadBuildResult(forms.Form):
  platform_id = forms.CharField(max_length=255)
  # If password is not specified, we use user authetication INSTEAD.
  password = forms.CharField(max_length=255, required=False)
  # Not specifying a status removes this build result
  status = forms.CharField(max_length=255, required=False)
  details_url = forms.URLField(max_length=2083, required=False)

  SEPARATOR = '|'
  _VALID_STATUS = ['failure', 'pending', 'success', '']

  def is_valid(self):
    if not super(UploadBuildResult, self).is_valid():
      return False
    if self.cleaned_data['status'] not in UploadBuildResult._VALID_STATUS:
      self.errors['status'] = ['"%s" is not a valid build result status' %
                               self.cleaned_data['status']]
      return False
    return True

  def __str__(self):
    return '%s%s%s%s%s' % (strip_tags(self.cleaned_data['platform_id']),
                           UploadBuildResult.SEPARATOR,
                           strip_tags(self.cleaned_data['status']),
                           UploadBuildResult.SEPARATOR,
                           strip_tags(self.cleaned_data['details_url']))


class EditForm(IssueBaseForm):

  closed = forms.BooleanField(required=False)


class EditFlagsForm(forms.Form):

  last_patchset = forms.IntegerField(widget=forms.HiddenInput())
  commit = forms.BooleanField(required=False)


class EditLocalBaseForm(forms.Form):
  subject = forms.CharField(max_length=100,
                            widget=forms.TextInput(attrs={'size': 60}))
  description = forms.CharField(required=False,
                                max_length=10000,
                                widget=forms.Textarea(attrs={'cols': 60}))
  reviewers = forms.CharField(required=False,
                              max_length=1000,
                              widget=AccountInput(attrs={'size': 60}))
  cc = forms.CharField(required=False,
                       max_length=1000,
                       label = 'CC',
                       widget=AccountInput(attrs={'size': 60}))
  private = forms.BooleanField(required=False, initial=False)
  closed = forms.BooleanField(required=False)

  def get_base(self):
    return None


class RepoForm(djangoforms.ModelForm):

  class Meta:
    model = models.Repository
    exclude = ['owner']


class BranchForm(djangoforms.ModelForm):

  class Meta:
    model = models.Branch
    exclude = ['owner', 'repo_name']


class PublishForm(forms.Form):

  subject = forms.CharField(max_length=100,
                            widget=forms.TextInput(attrs={'size': 60}))
  reviewers = forms.CharField(required=False,
                              max_length=1000,
                              widget=AccountInput(attrs={'size': 60}))
  cc = forms.CharField(required=False,
                       max_length=1000,
                       label = 'CC',
                       widget=AccountInput(attrs={'size': 60}))
  send_mail = forms.BooleanField(required=False)
  message = forms.CharField(required=False,
                            max_length=10000,
                            widget=forms.Textarea(attrs={'cols': 60}))
  message_only = forms.BooleanField(required=False,
                                    widget=forms.HiddenInput())
  no_redirect = forms.BooleanField(required=False,
                                   widget=forms.HiddenInput())


class MiniPublishForm(forms.Form):

  reviewers = forms.CharField(required=False,
                              max_length=1000,
                              widget=AccountInput(attrs={'size': 60}))
  cc = forms.CharField(required=False,
                       max_length=1000,
                       label = 'CC',
                       widget=AccountInput(attrs={'size': 60}))
  send_mail = forms.BooleanField(required=False)
  message = forms.CharField(required=False,
                            max_length=10000,
                            widget=forms.Textarea(attrs={'cols': 60}))
  message_only = forms.BooleanField(required=False,
                                    widget=forms.HiddenInput())
  no_redirect = forms.BooleanField(required=False,
                                   widget=forms.HiddenInput())


FORM_CONTEXT_VALUES = [(x, '%d lines' % x) for x in models.CONTEXT_CHOICES]
FORM_CONTEXT_VALUES.append(('', 'Whole file'))


class SettingsForm(forms.Form):

  nickname = forms.CharField(max_length=30)
  context = forms.IntegerField(
    widget=forms.Select(choices=FORM_CONTEXT_VALUES),
    required=False,
    label='Context')
  column_width = forms.IntegerField(initial=engine.DEFAULT_COLUMN_WIDTH,
                                    min_value=engine.MIN_COLUMN_WIDTH,
                                    max_value=engine.MAX_COLUMN_WIDTH)
  notify_by_email = forms.BooleanField(required=False,
                                       widget=forms.HiddenInput())
  notify_by_chat = forms.BooleanField(
    required=False,
    help_text='You must accept the invite for this to work.')

  def clean_nickname(self):
    nickname = self.cleaned_data.get('nickname')
    # Check for allowed characters
    match = re.match(r'[\w\.\-_\(\) ]+$', nickname, re.UNICODE|re.IGNORECASE)
    if not match:
      raise forms.ValidationError('Allowed characters are letters, digits, '
                                  '".-_()" and spaces.')
    # Check for sane whitespaces
    if re.search(r'\s{2,}', nickname):
      raise forms.ValidationError('Use single spaces between words.')
    if len(nickname) != len(nickname.strip()):
      raise forms.ValidationError('Leading and trailing whitespaces are '
                                  'not allowed.')

    if nickname.lower() == 'me':
      raise forms.ValidationError('Choose a different nickname.')

    # Look for existing nicknames
    accounts = list(models.Account.gql('WHERE lower_nickname = :1',
                                       nickname.lower()))
    for account in accounts:
      if account.key() == models.Account.current_user_account.key():
        continue
      raise forms.ValidationError('This nickname is already in use.')

    return nickname


class SearchForm(forms.Form):

  format = forms.ChoiceField(
      required=False,
      choices=(
        ('html', 'html'),
        ('json', 'json'),
        ('json_pretty', 'json_pretty')),
      widget=forms.HiddenInput(attrs={'value': 'html'}))
  keys_only = forms.BooleanField(
      required=False,
      widget=forms.HiddenInput(attrs={'value': 'False'}))
  with_messages = forms.BooleanField(
      required=False,
      widget=forms.HiddenInput(attrs={'value': 'False'}))
  cursor = forms.CharField(
      required=False,
      widget=forms.HiddenInput(attrs={'value': ''}))
  limit = forms.IntegerField(
      required=False,
      min_value=1,
      max_value=1000,
      initial=10,
      widget=forms.HiddenInput(attrs={'value': '10'}))
  closed = forms.NullBooleanField(required=False)
  owner = forms.CharField(required=False,
                          max_length=1000,
                          widget=AccountInput(attrs={'size': 60}))
  reviewer = forms.EmailField(required=False,
                              max_length=1000,
                              widget=AccountInput(attrs={'size': 60}))
  base = forms.CharField(required=False, max_length=550)
  private = forms.NullBooleanField(required=False)


### Exceptions ###


class InvalidIncomingEmailError(Exception):
  """Exception raised by incoming mail handler when a problem occurs."""


### Helper functions ###


# Counter displayed (by respond()) below) on every page showing how
# many requests the current incarnation has handled, not counting
# redirects.  Rendered by templates/base.html.
counter = 0


def respond(request, template, params=None):
  """Helper to render a response, passing standard stuff to the response.

  Args:
    request: The request object.
    template: The template name; '.html' is appended automatically.
    params: A dict giving the template parameters; modified in-place.

  Returns:
    Whatever render_to_response(template, params) returns.

  Raises:
    Whatever render_to_response(template, params) raises.
  """
  global counter
  counter += 1
  if params is None:
    params = {}
  must_choose_nickname = False
  uploadpy_hint = False
  if request.user is not None:
    account = models.Account.current_user_account
    must_choose_nickname = not account.user_has_selected_nickname()
    uploadpy_hint = account.uploadpy_hint
  params['request'] = request
  params['counter'] = counter
  params['user'] = request.user
  params['is_admin'] = request.user_is_admin
  params['is_dev'] = IS_DEV
  params['media_url'] = django_settings.MEDIA_URL
  full_path = request.get_full_path().encode('utf-8')
  if request.user is None:
    params['sign_in'] = users.create_login_url(full_path)
  else:
    params['sign_out'] = users.create_logout_url(full_path)
    account = models.Account.current_user_account
    if account is not None:
      params['xsrf_token'] = account.get_xsrf_token()
  params['must_choose_nickname'] = must_choose_nickname
  params['uploadpy_hint'] = uploadpy_hint
  try:
    return render_to_response(template, params,
                              context_instance=RequestContext(request))
  except DeadlineExceededError:
    logging.exception('DeadlineExceededError')
    return HttpResponse('DeadlineExceededError', status=503)
  except apiproxy_errors.CapabilityDisabledError, err:
    logging.exception('CapabilityDisabledError: %s', err)
    return HttpResponse('Rietveld: App Engine is undergoing maintenance. '
                        'Please try again in a while. ' + str(err),
                        status=503)
  except MemoryError:
    logging.exception('MemoryError')
    return HttpResponse('MemoryError', status=503)
  except AssertionError:
    logging.exception('AssertionError')
    return HttpResponse('AssertionError')
  finally:
    library.user_cache.clear() # don't want this sticking around


def _random_bytes(n):
  """Helper returning a string of random bytes of given length."""
  return ''.join(map(chr, (random.randrange(256) for i in xrange(n))))


def _clean_int(value, default, min_value=None, max_value=None):
  """Helper to cast value to int and to clip it to min or max_value.

  Args:
    value: Any value (preferably something that can be casted to int).
    default: Default value to be used when type casting fails.
    min_value: Minimum allowed value (default: None).
    max_value: Maximum allowed value (default: None).

  Returns:
    An integer between min_value and max_value.
  """
  if not isinstance(value, (int, long)):
    try:
      value = int(value)
    except (TypeError, ValueError), err:
      value = default
  if min_value is not None:
    value = max(min_value, value)
  if max_value is not None:
    value = min(value, max_value)
  return value


def _can_view_issue(user, issue):
  if user is None:
    return not issue.private
  user_email = db.Email(user.email())
  return (not issue.private
          or issue.owner == user
          or user_email in issue.cc
          or user_email in issue.reviewers)


def _notify_issue(request, issue, message):
  """Try sending an XMPP (chat) message.

  Args:
    request: The request object.
    issue: Issue whose owner, reviewers, CC are to be notified.
    message: Text of message to send, e.g. 'Created'.

  The current user and the issue's subject and URL are appended to the message.

  Returns:
    True if the message was (apparently) delivered, False if not.
  """
  iid = issue.key().id()
  emails = [issue.owner.email()]
  if issue.reviewers:
    emails.extend(issue.reviewers)
  if issue.cc:
    emails.extend(issue.cc)
  accounts = models.Account.get_multiple_accounts_by_email(emails)
  jids = []
  for account in accounts.itervalues():
    logging.debug('email=%r,chat=%r', account.email, account.notify_by_chat)
    if account.notify_by_chat:
      jids.append(account.email)
  if not jids:
    logging.debug('No XMPP jids to send to for issue %d', iid)
    return True  # Nothing to do.
  jids_str = ', '.join(jids)
  logging.debug('Sending XMPP for issue %d to %s', iid, jids_str)
  sender = '?'
  if models.Account.current_user_account:
    sender = models.Account.current_user_account.nickname
  elif request.user:
    sender = request.user.email()
  message = '%s by %s: %s\n%s' % (message,
                                  sender,
                                  issue.subject,
                                  request.build_absolute_uri(
                                    reverse(show, args=[iid])))
  try:
    sts = xmpp.send_message(jids, message)
  except Exception, err:
    logging.exception('XMPP exception %s sending for issue %d to %s',
                      err, iid, jids_str)
    return False
  else:
    if sts == [xmpp.NO_ERROR] * len(jids):
      logging.info('XMPP message sent for issue %d to %s', iid, jids_str)
      return True
    else:
      logging.error('XMPP error %r sending for issue %d to %s',
                    sts, iid, jids_str)
      return False


### Decorators for request handlers ###


def post_required(func):
  """Decorator that returns an error unless request.method == 'POST'."""

  def post_wrapper(request, *args, **kwds):
    if request.method != 'POST':
      return HttpResponse('This requires a POST request.', status=405)
    return func(request, *args, **kwds)

  return post_wrapper


def login_required(func):
  """Decorator that redirects to the login page if you're not logged in."""

  def login_wrapper(request, *args, **kwds):
    if request.user is None:
      return HttpResponseRedirect(
          users.create_login_url(request.get_full_path().encode('utf-8')))
    return func(request, *args, **kwds)

  return login_wrapper


def xsrf_required(func):
  """Decorator to check XSRF token.

  This only checks if the method is POST; it lets other method go
  through unchallenged.  Apply after @login_required and (if
  applicable) @post_required.  This decorator is mutually exclusive
  with @upload_required.
  """

  def xsrf_wrapper(request, *args, **kwds):
    if request.method == 'POST':
      post_token = request.POST.get('xsrf_token')
      if not post_token:
        return HttpResponse('Missing XSRF token.', status=403)
      account = models.Account.current_user_account
      if not account:
        return HttpResponse('Must be logged in for XSRF check.', status=403)
      xsrf_token = account.get_xsrf_token()
      if post_token != xsrf_token:
        # Try the previous hour's token
        xsrf_token = account.get_xsrf_token(-1)
        if post_token != xsrf_token:
          return HttpResponse('Invalid XSRF token.', status=403)
    return func(request, *args, **kwds)

  return xsrf_wrapper


def upload_required(func):
  """Decorator for POST requests from the upload.py script.

  Right now this is for documentation only, but eventually we should
  change this to insist on a special header that JavaScript cannot
  add, to prevent XSRF attacks on these URLs.  This decorator is
  mutually exclusive with @xsrf_required.
  """
  return func


def admin_required(func):
  """Decorator that insists that you're logged in as administratior."""

  def admin_wrapper(request, *args, **kwds):
    if request.user is None:
      return HttpResponseRedirect(
          users.create_login_url(request.get_full_path().encode('utf-8')))
    if not request.user_is_admin:
      return HttpResponseForbidden('You must be admin in for this function')
    return func(request, *args, **kwds)

  return admin_wrapper


def issue_required(func):
  """Decorator that processes the issue_id handler argument."""

  def issue_wrapper(request, issue_id, *args, **kwds):
    issue = models.Issue.get_by_id(int(issue_id))
    if issue is None:
      return HttpResponseNotFound('No issue exists with that id (%s)' %
                                  issue_id)
    if issue.private:
      if request.user is None:
        return HttpResponseRedirect(
            users.create_login_url(request.get_full_path().encode('utf-8')))
      if not _can_view_issue(request.user, issue):
        return HttpResponseForbidden('You do not have permission to '
                                     'view this issue')
    request.issue = issue
    return func(request, *args, **kwds)

  return issue_wrapper


def user_key_required(func):
  """Decorator that processes the user handler argument."""

  def user_key_wrapper(request, user_key, *args, **kwds):
    user_key = urllib.unquote(user_key)
    if '@' in user_key:
      request.user_to_show = users.User(user_key)
    else:
      account = models.Account.get_account_for_nickname(user_key)
      if not account:
        logging.info("account not found for nickname %s" % user_key)
        return HttpResponseNotFound('No user found with that key (%s)' %
                                    user_key)
      request.user_to_show = account.user
    return func(request, *args, **kwds)

  return user_key_wrapper


def issue_owner_required(func):
  """Decorator that processes the issue_id argument and insists you own it."""

  @login_required
  @issue_required
  def issue_owner_wrapper(request, *args, **kwds):
    if request.issue.owner != request.user:
      return HttpResponseForbidden('You do not own this issue')
    return func(request, *args, **kwds)

  return issue_owner_wrapper


def issue_editor_required(func):
  """Decorator that processes the issue_id argument and insists the user has
  permission to edit it."""

  @login_required
  @issue_required
  def issue_editor_wrapper(request, *args, **kwds):
    if not request.issue.user_can_edit(request.user):
      return HttpResponseForbidden('You do not have permission to '
                                   'edit this issue')
    return func(request, *args, **kwds)

  return issue_editor_wrapper


def patchset_required(func):
  """Decorator that processes the patchset_id argument."""

  @issue_required
  def patchset_wrapper(request, patchset_id, *args, **kwds):
    patchset = models.PatchSet.get_by_id(int(patchset_id), parent=request.issue)
    if patchset is None:
      return HttpResponseNotFound('No patch set exists with that id (%s)' %
                                  patchset_id)
    patchset.issue = request.issue
    request.patchset = patchset
    return func(request, *args, **kwds)

  return patchset_wrapper

def patchset_owner_required(func):
  """Decorator to process the patchset_id argument and insists you own it."""

  @login_required
  @patchset_required
  def patchset_owner_wrapper(request, *args, **kwds):
    if request.patchset.owner != request.user:
      return HttpResponseForbidden('You do not own this patchset')
    return func(request, *args, **kwds)

  return patchset_owner_wrapper


def patch_required(func):
  """Decorator that processes the patch_id argument."""

  @patchset_required
  def patch_wrapper(request, patch_id, *args, **kwds):
    patch = models.Patch.get_by_id(int(patch_id), parent=request.patchset)
    if patch is None:
      return HttpResponseNotFound('No patch exists with that id (%s/%s)' %
                                  (request.patchset.key().id(), patch_id))
    patch.patchset = request.patchset
    request.patch = patch
    return func(request, *args, **kwds)

  return patch_wrapper

def patch_filename_required(func):
  """Decorator that processes the patch_id argument."""

  @patchset_required
  def patch_wrapper(request, patch_filename, *args, **kwds):
    patch = models.Patch.gql('WHERE patchset = :1 AND filename = :2',
                             request.patchset, patch_filename).get()
    if patch is None and patch_filename.isdigit():
      # It could be an old URL which has a patch ID instead of a filename
      patch = models.Patch.get_by_id(int(patch_filename),
                                     parent=request.patchset)
    if patch is None:
      return HttpResponseNotFound('No patch exists with that id (%s/%s)' %
                                  (request.patchset.key().id(), patch_filename))
    patch.patchset = request.patchset
    request.patch = patch
    return func(request, *args, **kwds)

  return patch_wrapper

def image_required(func):
  """Decorator that processes the image argument.

  Attributes set on the request:
   content: a Content entity.
  """

  @patch_required
  def image_wrapper(request, image_type, *args, **kwds):
    content = None
    if image_type == "0":
      content = request.patch.content
    elif image_type == "1":
      content = request.patch.patched_content
    # Other values are erroneous so request.content won't be set.
    if not content or not content.data:
      return HttpResponseRedirect(django_settings.MEDIA_URL + "blank.jpg")
    request.content = content
    return func(request, *args, **kwds)

  return image_wrapper


### Request handlers ###


def index(request):
  """/ - Show a list of patches."""
  if request.user is None:
    return all(request)
  else:
    return mine(request)


DEFAULT_LIMIT = 10


def _url(path, **kwargs):
  """Format parameters for query string.

  Args:
    path: Path of URL.
    kwargs: Keyword parameters are treated as values to add to the query
      parameter of the URL.  If empty no query parameters will be added to
      path and '?' omitted from the URL.
  """
  if kwargs:
    encoded_parameters = urllib.urlencode(kwargs)
    if path.endswith('?'):
      # Trailing ? on path.  Append parameters to end.
      return '%s%s' % (path, encoded_parameters)
    elif '?' in path:
      # Append additional parameters to existing query parameters.
      return '%s&%s' % (path, encoded_parameters)
    else:
      # Add query parameters to path with no query parameters.
      return '%s?%s' % (path, encoded_parameters)
  else:
    return path


def _inner_paginate(request, issues, template, extra_template_params):
  """Display paginated list of issues.

  Takes care of the private bit.

  Args:
    request: Request containing offset and limit parameters.
    issues: Issues to be displayed.
    template: Name of template that renders issue page.
    extra_template_params: Dictionary of extra parameters to pass to page
      rendering.

  Returns:
    Response for sending back to browser.
  """
  visible_issues = [i for i in issues if _can_view_issue(request.user, i)]
  _optimize_draft_counts(visible_issues)
  _load_users_for_issues(visible_issues)
  params = {
    'issues': visible_issues,
    'limit': None,
    'newest': None,
    'prev': None,
    'next': None,
    'nexttext': '',
    'first': '',
    'last': '',
  }
  if extra_template_params:
    params.update(extra_template_params)
  return respond(request, template, params)


def _paginate_issues(page_url,
                     request,
                     query,
                     template,
                     extra_nav_parameters=None,
                     extra_template_params=None):
  """Display paginated list of issues.

  Args:
    page_url: Base URL of issue page that is being paginated.  Typically
      generated by calling 'reverse' with a name and arguments of a view
      function.
    request: Request containing offset and limit parameters.
    query: Query over issues.
    template: Name of template that renders issue page.
    extra_nav_parameters: Dictionary of extra parameters to append to the
      navigation links.
    extra_template_params: Dictionary of extra parameters to pass to page
      rendering.

  Returns:
    Response for sending back to browser.
  """
  offset = _clean_int(request.GET.get('offset'), 0, 0)
  limit = _clean_int(request.GET.get('limit'), DEFAULT_LIMIT, 1, 100)

  nav_parameters = {'limit': str(limit)}
  if extra_nav_parameters is not None:
    nav_parameters.update(extra_nav_parameters)

  params = {
    'limit': limit,
    'first': offset + 1,
    'nexttext': 'Older',
  }
  # Fetch one more to see if there should be a 'next' link
  issues = query.fetch(limit+1, offset)
  if len(issues) > limit:
    del issues[limit:]
    params['next'] = _url(page_url, offset=offset + limit, **nav_parameters)
  params['last'] = len(issues) > 1 and offset+len(issues) or None
  if offset > 0:
    params['prev'] = _url(page_url, offset=max(0, offset - limit),
        **nav_parameters)
  if offset > limit:
    params['newest'] = _url(page_url, **nav_parameters)
  if extra_template_params:
    params.update(extra_template_params)
  return _inner_paginate(request, issues, template, params)


def _paginate_issues_with_cursor(page_url,
                                 request,
                                 query,
                                 limit,
                                 template,
                                 extra_nav_parameters=None,
                                 extra_template_params=None):
  """Display paginated list of issues using a cursor instead of offset.

  Args:
    page_url: Base URL of issue page that is being paginated.  Typically
      generated by calling 'reverse' with a name and arguments of a view
      function.
    request: Request containing offset and limit parameters.
    query: Query over issues.
    limit: Maximum number of issues to return.
    template: Name of template that renders issue page.
    extra_nav_parameters: Dictionary of extra parameters to append to the
      navigation links.
    extra_template_params: Dictionary of extra parameters to pass to page
      rendering.

  Returns:
    Response for sending back to browser.
  """
  issues = query.fetch(limit)
  nav_parameters = {}
  if extra_nav_parameters:
    nav_parameters.update(extra_nav_parameters)
  nav_parameters['cursor'] = query.cursor()

  params = {
    'limit': limit,
    'cursor': nav_parameters['cursor'],
    'nexttext': 'Newer',
  }
  # Fetch one more to see if there should be a 'next' link. Do it in a separate
  # request so we have a valid cursor.
  if query.fetch(1):
    params['next'] = _url(page_url, **nav_parameters)
  if extra_template_params:
    params.update(extra_template_params)
  return _inner_paginate(request, issues, template, params)


def all(request):
  """/all - Show a list of up to DEFAULT_LIMIT recent issues."""
  closed = request.GET.get('closed') or ''
  nav_parameters = {}
  if closed:
    nav_parameters['closed'] = '1'

  if closed:
    query = db.GqlQuery('SELECT * FROM Issue '
                        'WHERE private = FALSE '
                        'ORDER BY modified DESC')
  else:
    query = db.GqlQuery('SELECT * FROM Issue '
                        'WHERE closed = FALSE AND private = FALSE '
                        'ORDER BY modified DESC')

  return _paginate_issues(reverse(all),
                          request,
                          query,
                          'all.html',
                          extra_nav_parameters=nav_parameters,
                          extra_template_params=dict(closed=closed))


def _optimize_draft_counts(issues):
  """Force _num_drafts to zero for issues that are known to have no drafts.

  Args:
    issues: list of model.Issue instances.

  This inspects the drafts attribute of the current user's Account
  instance, and forces the draft count to zero of those issues in the
  list that aren't mentioned there.

  If there is no current user, all draft counts are forced to 0.
  """
  account = models.Account.current_user_account
  if account is None:
    issue_ids = None
  else:
    issue_ids = account.drafts
  for issue in issues:
    if issue_ids is None or issue.key().id() not in issue_ids:
      issue._num_drafts = 0


@login_required
def mine(request):
  """/mine - Show a list of issues created by the current user."""
  request.user_to_show = request.user
  return _show_user(request)


@login_required
def starred(request):
  """/starred - Show a list of issues starred by the current user."""
  stars = models.Account.current_user_account.stars
  if not stars:
    issues = []
  else:
    issues = [issue for issue in models.Issue.get_by_id(stars)
                    if issue is not None
                    and _can_view_issue(request.user, issue)]
    _load_users_for_issues(issues)
    _optimize_draft_counts(issues)
  return respond(request, 'starred.html', {'issues': issues})

def _load_users_for_issues(issues):
  """Load all user links for a list of issues in one go."""
  user_dict = {}
  for i in issues:
    for e in i.reviewers + i.cc + [i.owner.email()]:
      # keeping a count lets you track total vs. distinct if you want
      user_dict[e] = user_dict.setdefault(e, 0) + 1

  library.get_links_for_users(user_dict.keys())

@user_key_required
def show_user(request):
  """/user - Show the user's dashboard"""
  return _show_user(request)


def _show_user(request):
  user = request.user_to_show
  my_issues = [issue for issue in db.GqlQuery(
      'SELECT * FROM Issue '
      'WHERE closed = FALSE AND owner = :1 ORDER BY modified DESC', user)
      if _can_view_issue(request.user, issue)]
  review_issues = [issue for issue in db.GqlQuery(
      'SELECT * FROM Issue '
      'WHERE closed = FALSE AND reviewers = :1 '
      'ORDER BY modified DESC', user.email())
      if issue.owner != user and _can_view_issue(request.user, issue)]
  cc_issues = [issue for issue in db.GqlQuery(
      'SELECT * FROM Issue '
      'WHERE closed = FALSE AND cc = :1 ORDER BY modified DESC', user.email())
      if issue.owner != user and _can_view_issue(request.user, issue)]
  closed_issues = [issue for issue in db.GqlQuery(
      'SELECT * FROM Issue '
      'WHERE closed = TRUE AND modified > :1 AND owner = :2 '
      'ORDER BY modified DESC',
      datetime.datetime.now() - datetime.timedelta(days=7), user)
      if _can_view_issue(request.user, issue)]
  all_issues = my_issues + review_issues + closed_issues + cc_issues
  _load_users_for_issues(all_issues)
  _optimize_draft_counts(all_issues)
  return respond(request, 'user.html',
                 {'email': user.email(),
                  'my_issues': my_issues,
                  'review_issues': review_issues,
                  'cc_issues': cc_issues,
                  'closed_issues': closed_issues,
                  })


@login_required
@xsrf_required
def new(request):
  """/new - Upload a new patch set.

  GET shows a blank form, POST processes it.
  """
  if request.method != 'POST':
    form = NewForm()
    form.set_branch_choices()
    return respond(request, 'new.html', {'form': form})

  form = NewForm(request.POST, request.FILES)
  form.set_branch_choices()
  issue = _make_new(request, form)
  if issue is None:
    return respond(request, 'new.html', {'form': form})
  else:
    return HttpResponseRedirect(reverse(show, args=[issue.key().id()]))


@login_required
@xsrf_required
def use_uploadpy(request):
  """Show an intermediate page about upload.py."""
  if request.method == 'POST':
    if 'disable_msg' in request.POST:
      models.Account.current_user_account.uploadpy_hint = False
      models.Account.current_user_account.put()
    if 'download' in request.POST:
      url = django_settings.MEDIA_URL + 'upload.py'
    else:
      url = reverse(new)
    return HttpResponseRedirect(url)
  return respond(request, 'use_uploadpy.html')


@post_required
@upload_required
def upload(request):
  """/upload - Like new() or add(), but from the upload.py script.

  This generates a text/plain response.
  """
  if request.user is None:
    if IS_DEV:
      request.user = users.User(request.POST.get('user', 'test@example.com'))
    else:
      return HttpResponse('Login required', status=401)
  # Check against old upload.py usage.
  if request.POST.get('num_parts') > 1:
    return HttpResponse('Upload.py is too old, get the latest version.',
                        content_type='text/plain')
  form = UploadForm(request.POST, request.FILES)
  issue = None
  patchset = None
  if form.is_valid():
    issue_id = form.cleaned_data['issue']
    if issue_id:
      action = 'updated'
      issue = models.Issue.get_by_id(issue_id)
      if issue is None:
        form.errors['issue'] = ['No issue exists with that id (%s)' %
                                issue_id]
      elif issue.local_base and not form.cleaned_data.get('content_upload'):
        form.errors['issue'] = ['Base files upload required for that issue.']
        issue = None
      else:
        if request.user != issue.owner:
          form.errors['user'] = ['You (%s) don\'t own this issue (%s)' %
                                 (request.user, issue_id)]
          issue = None
        else:
          patchset = _add_patchset_from_form(request, issue, form, 'subject',
                                             emails_add_only=True)
          if not patchset:
            issue = None
    else:
      action = 'created'
      issue = _make_new(request, form)
      if issue is not None:
        patchset = issue.patchset
  if issue is None:
    msg = 'Issue creation errors: %s' % repr(form.errors)
  else:
    msg = ('Issue %s. URL: %s' %
           (action,
            request.build_absolute_uri(
              reverse('show_bare_issue_number', args=[issue.key().id()]))))
    if (form.cleaned_data.get('content_upload') or
        form.cleaned_data.get('separate_patches')):
      # Extend the response message: 2nd line is patchset id.
      msg +="\n%d" % patchset.key().id()
      if form.cleaned_data.get('content_upload'):
        # Extend the response: additional lines are the expected filenames.
        issue.local_base = True
        issue.commit = form.cleaned_data.get('commit', False)
        issue.put()

        base_hashes = {}
        for file_info in form.cleaned_data.get('base_hashes').split("|"):
          if not file_info:
            break
          checksum, filename = file_info.split(":", 1)
          base_hashes[filename] = checksum

        content_entities = []
        new_content_entities = []
        patches = list(patchset.patch_set)
        existing_patches = {}
        patchsets = list(issue.patchset_set)
        if len(patchsets) > 1:
          # Only check the last uploaded patchset for speed.
          last_patch_set = patchsets[-2].patch_set
          patchsets = None  # Reduce memory usage.
          for opatch in last_patch_set:
            if opatch.content:
              existing_patches[opatch.filename] = opatch
        for patch in patches:
          content = None
          # Check if the base file is already uploaded in another patchset.
          if (patch.filename in base_hashes and
              patch.filename in existing_patches and
              (base_hashes[patch.filename] ==
               existing_patches[patch.filename].content.checksum)):
            content = existing_patches[patch.filename].content
            patch.status = existing_patches[patch.filename].status
            patch.is_binary = existing_patches[patch.filename].is_binary
          if not content:
            content = models.Content(is_uploaded=True, parent=patch)
            new_content_entities.append(content)
          content_entities.append(content)
        existing_patches = None  # Reduce memory usage.
        if new_content_entities:
          db.put(new_content_entities)

        for patch, content_entity in zip(patches, content_entities):
          patch.content = content_entity
          id_string = patch.key().id()
          if content_entity not in new_content_entities:
            # Base file not needed since we reused a previous upload.  Send its
            # patch id in case it's a binary file and the new content needs to
            # be uploaded.  We mark this by prepending 'nobase' to the id.
            id_string = "nobase_" + str(id_string)
          msg += "\n%s %s" % (id_string, patch.filename)
        db.put(patches)
  return HttpResponse(msg, content_type='text/plain')


@post_required
@patch_required
@upload_required
def upload_content(request):
  """/<issue>/upload_content/<patchset>/<patch> - Upload base file contents.

  Used by upload.py to upload base files.
  """
  form = UploadContentForm(request.POST, request.FILES)
  if not form.is_valid():
    return HttpResponse('ERROR: Upload content errors:\n%s' % repr(form.errors),
                        content_type='text/plain')
  if request.user is None:
    if IS_DEV:
      request.user = users.User(request.POST.get('user', 'test@example.com'))
    else:
      return HttpResponse('Error: Login required', status=401)
  if request.user != request.issue.owner:
    return HttpResponse('ERROR: You (%s) don\'t own this issue (%s).' %
                        (request.user, request.issue.key().id()))
  patch = request.patch
  patch.status = form.cleaned_data['status']
  patch.is_binary = form.cleaned_data['is_binary']
  patch.put()

  if form.cleaned_data['is_current']:
    if patch.patched_content:
      return HttpResponse('ERROR: Already have current content.')
    content = models.Content(is_uploaded=True, parent=patch)
    content.put()
    patch.patched_content = content
    patch.put()
  else:
    content = patch.content

  if form.cleaned_data['file_too_large']:
    content.file_too_large = True
  else:
    data = form.get_uploaded_content()
    checksum = md5.new(data).hexdigest()
    if checksum != request.POST.get('checksum'):
      content.is_bad = True
      content.put()
      return HttpResponse('ERROR: Checksum mismatch.',
                          content_type='text/plain')
    if patch.is_binary:
      content.data = data
    else:
      content.text = engine.ToText(engine.UnifyLinebreaks(data))
    content.checksum = checksum
  content.put()
  return HttpResponse('OK', content_type='text/plain')


@post_required
@patchset_required
@upload_required
def upload_patch(request):
  """/<issue>/upload_patch/<patchset> - Upload patch to patchset.

  Used by upload.py to upload a patch when the diff is too large to upload all
  together.
  """
  if request.user is None:
    if IS_DEV:
      request.user = users.User(request.POST.get('user', 'test@example.com'))
    else:
      return HttpResponse('Error: Login required', status=401)
  if request.user != request.issue.owner:
    return HttpResponse('ERROR: You (%s) don\'t own this issue (%s).' %
                        (request.user, request.issue.key().id()))
  form = UploadPatchForm(request.POST, request.FILES)
  if not form.is_valid():
    return HttpResponse('ERROR: Upload patch errors:\n%s' % repr(form.errors),
                        content_type='text/plain')
  patchset = request.patchset
  if patchset.data:
    return HttpResponse('ERROR: Can\'t upload patches to patchset with data.',
                        content_type='text/plain')
  text = engine.ToText(engine.UnifyLinebreaks(form.get_uploaded_patch()))
  patch = models.Patch(patchset=patchset,
                       text=text,
                       filename=form.cleaned_data['filename'], parent=patchset)
  patch.put()
  if form.cleaned_data.get('content_upload'):
    content = models.Content(is_uploaded=True, parent=patch)
    content.put()
    patch.content = content
    patch.put()

  msg = 'OK\n' + str(patch.key().id())
  return HttpResponse(msg, content_type='text/plain')


@post_required
@patchset_required
def upload_build_result(request):
  """/<issue>/upload_build_result/<patchset> - Set build result for a patchset.

  Used to upload results from a build made with the patchset on a given
  platform.
  """
  form = UploadBuildResult(request.POST, request.FILES)
  if not form.is_valid():
    return HttpResponse('ERROR: Upload build result errors:\n%s' %
                        repr(form.errors), content_type='text/plain')
  # Use a backdoor password for automated builds to be able to push data here.
  if sha.new(form.cleaned_data.get('password', '')).hexdigest() != \
      '980954318b0845754d89cd5410edbace13487356':
    if request.user is None:
      if False and IS_DEV:
        request.user = users.User(request.POST.get('user', 'test@example.com'))
      else:
        return HttpResponse('Error: Login required', status=401)
    if request.user != request.issue.owner:
      return HttpResponse('ERROR: You (%s) don\'t own this issue (%s).' %
                          (request.user, request.issue.key().id()))
  # Do we already have build results for this patchset on this platform?
  platform_id = strip_tags(form.cleaned_data['platform_id'])
  patchset = request.patchset
  existing = False
  for index, build_result in enumerate(patchset.build_results):
    if build_result.split(UploadBuildResult.SEPARATOR, 2)[0] == platform_id:
      existing = True
      break
  if existing:
    if form.cleaned_data['status']:
      patchset.build_results[index] = str(form)
      message = 'Updated existing result.'
    else:
      # An empty status means remove this build result.
      patchset.build_results.pop(index)
      message = 'Removed existing result.'
  elif form.cleaned_data['status']:
    patchset.build_results.append(str(form))
    message = 'Adding new status result.'
  else:
    message = 'Not adding empty status result.'

  patchset.put()
  return HttpResponse(message, content_type='text/plain')


@patchset_required
def get_build_results(request):
  """/<issue>/get_build_results/<patchset> - Get build results for a patchset.

  Used to retrieve the build results for a given patchset. The format of the
  returned data is as follows:
    <platform_id>|<status>|<details_url>
    <platform_id>|<status>|<details_url>
    etc...
  """
  response = ""
  for build_result in request.patchset.build_results:
    response = "%s%s\n" % (response, str(build_result))
  return HttpResponse(response, content_type='text/plain')


class EmptyPatchSet(Exception):
  """Exception used inside _make_new() to break out of the transaction."""


def _make_new(request, form):
  """Helper for new().

  Return a valid Issue, or None.
  """
  if not form.is_valid():
    return None

  data_url = _get_data_url(form)
  if data_url is None:
    return None
  data, url, separate_patches = data_url

  reviewers = _get_emails(form, 'reviewers')
  if not form.is_valid() or reviewers is None:
    return None

  cc = _get_emails(form, 'cc')
  if not form.is_valid():
    return None

  base = form.get_base()
  if base is None:
    return None

  def txn():
    issue = models.Issue(subject=form.cleaned_data['subject'],
                         description=form.cleaned_data['description'],
                         base=base,
                         reviewers=reviewers,
                         cc=cc,
                         private=form.cleaned_data.get('private', False),
                         n_comments=0)
    issue.put()

    patchset = models.PatchSet(issue=issue, data=data, url=url, parent=issue)
    patchset.put()
    issue.patchset = patchset

    if not separate_patches:
      patches = engine.ParsePatchSet(patchset)
      if not patches:
        raise EmptyPatchSet  # Abort the transaction
      db.put(patches)
    return issue

  try:
    issue = db.run_in_transaction(txn)
  except EmptyPatchSet:
    errkey = url and 'url' or 'data'
    form.errors[errkey] = ['Patch set contains no recognizable patches']
    return None

  if form.cleaned_data.get('send_mail'):
    msg = _make_message(request, issue, '', '', True)
    msg.put()
    _notify_issue(request, issue, 'Created')
  return issue


def _get_data_url(form):
  """Helper for _make_new() above and add() below.

  Args:
    form: Django form object.

  Returns:
    3-tuple (data, url, separate_patches).
      data: the diff content, if available.
      url: the url of the diff, if given.
      separate_patches: True iff the patches will be uploaded separately for
        each file.

  """
  cleaned_data = form.cleaned_data

  data = cleaned_data['data']
  url = cleaned_data.get('url')
  separate_patches = cleaned_data.get('separate_patches')
  if not (data or url or separate_patches):
    form.errors['data'] = ['You must specify a URL or upload a file (< 1 MB).']
    return None
  if data and url:
    form.errors['data'] = ['You must specify either a URL or upload a file '
                           'but not both.']
    return None
  if separate_patches and (data or url):
    form.errors['data'] = ['If the patches will be uploaded separately later, '
                           'you can\'t send some data or a url.']
    return None

  if data is not None:
    data = db.Blob(engine.UnifyLinebreaks(data.read()))
    url = None
  elif url:
    try:
      fetch_result = urlfetch.fetch(url)
    except Exception, err:
      form.errors['url'] = [str(err)]
      return None
    if fetch_result.status_code != 200:
      form.errors['url'] = ['HTTP status code %s' % fetch_result.status_code]
      return None
    data = db.Blob(engine.UnifyLinebreaks(fetch_result.content))

  return data, url, separate_patches


@post_required
@issue_owner_required
@xsrf_required
def add(request):
  """/<issue>/add - Add a new PatchSet to an existing Issue."""
  issue = request.issue
  form = AddForm(request.POST, request.FILES)
  if not _add_patchset_from_form(request, issue, form):
    return show(request, issue.key().id(), form)
  return HttpResponseRedirect(reverse(show, args=[issue.key().id()]))


def _add_patchset_from_form(request, issue, form, message_key='message',
                            emails_add_only=False):
  """Helper for add() and upload()."""
  # TODO(guido): use a transaction like in _make_new(); may be share more code?
  if form.is_valid():
    data_url = _get_data_url(form)
  if not form.is_valid():
    return None
  data, url, separate_patches = data_url
  message = form.cleaned_data[message_key]
  patchset = models.PatchSet(issue=issue, message=message, data=data, url=url,
                             parent=issue)
  patchset.put()

  if not separate_patches:
    patches = engine.ParsePatchSet(patchset)
    if not patches:
      patchset.delete()
      errkey = url and 'url' or 'data'
      form.errors[errkey] = ['Patch set contains no recognizable patches']
      return None
    db.put(patches)

  if emails_add_only:
    emails = _get_emails(form, 'reviewers')
    if not form.is_valid():
      return None
    issue.reviewers += [reviewer for reviewer in emails
                        if reviewer not in issue.reviewers]
    emails = _get_emails(form, 'cc')
    if not form.is_valid():
      return None
    issue.cc += [cc for cc in emails if cc not in issue.cc]
  else:
    issue.reviewers = _get_emails(form, 'reviewers')
    issue.cc = _get_emails(form, 'cc')
  issue.commit = False
  issue.put()

  if form.cleaned_data.get('send_mail'):
    msg = _make_message(request, issue, message, '', True)
    msg.put()
    _notify_issue(request, issue, 'Updated')
  return patchset


def _get_emails(form, label):
  """Helper to return the list of reviewers, or None for error."""
  emails = []
  raw_emails = form.cleaned_data.get(label)
  if raw_emails:
    for email in raw_emails.split(','):
      email = email.strip()
      if email:
        try:
          if '@' not in email:
            account = models.Account.get_account_for_nickname(email)
            if account is None:
              raise db.BadValueError('Unknown user: %s' % email)
            db_email = db.Email(account.user.email().lower())
          elif email.count('@') != 1:
            raise db.BadValueError('Invalid email address: %s' % email)
          else:
            head, tail = email.split('@')
            if '.' not in tail:
              raise db.BadValueError('Invalid email address: %s' % email)
            db_email = db.Email(email.lower())
        except db.BadValueError, err:
          form.errors[label] = [unicode(err)]
          return None
        if db_email not in emails:
          emails.append(db_email)
  return emails


def _reorder_patches_by_filename(patches):
  """Reorder a list of patches to put C/C++ headers before sources."""
  splits = [os.path.splitext(patch.filename) for patch in patches]
  for i in range(len(splits) - 1):
    if (splits[i][0] == splits[i+1][0] and
        splits[i][1] in ['.c', '.cc', '.cpp'] and
        splits[i+1][1] in ['.h', '.hxx', '.hpp']):
      patches[i:i+2] = [patches[i+1], patches[i]]


def _calculate_delta(patch, patchset_id, patchsets):
  """Calculates which files in earlier patchsets this file differs from.

  Args:
    patch: The file to compare.
    patchset_id: The file's patchset's key id.
    patchsets: A list of existing patchsets.

  Returns:
    A list of patchset ids.
  """
  delta = []
  if patch.no_base_file:
    return delta
  for other in patchsets:
    if patchset_id == other.key().id():
      break
    if other.data or other.parsed_patches:
      # Loading all the Patch entities in every PatchSet takes too long
      # (DeadLineExceeded) and consumes a lot of memory (MemoryError) so instead
      # just parse the patchset's data.  Note we can only do this if the
      # patchset was small enough to fit in the data property.
      if other.parsed_patches is None:
        # PatchSet.data is stored as db.Blob (str). Try to convert it
        # to unicode so that Python doesn't need to do this conversion
        # when comparing text and patch.text, which is db.Text
        # (unicode).
        try:
          other.parsed_patches = engine.SplitPatch(other.data.decode('utf-8'))
        except UnicodeDecodeError:  # Fallback to str - unicode comparison.
          other.parsed_patches = engine.SplitPatch(other.data)
        other.data = None  # Reduce memory usage.
      for filename, text in other.parsed_patches:
        if filename == patch.filename:
          if text != patch.text:
            delta.append(other.key().id())
          break
      else:
        # We could not find the file in the previous patchset. It must
        # be new wrt that patchset.
        delta.append(other.key().id())
    else:
      # other (patchset) is too big to hold all the patches inside itself, so
      # we need to go to the datastore.  Use the index to see if there's a
      # patch against our current file in other.
      query = models.Patch.all()
      query.filter("filename =", patch.filename)
      query.filter("patchset =", other.key())
      other_patches = query.fetch(100)
      if other_patches and len(other_patches) > 1:
        logging.info("Got %s patches with the same filename for a patchset",
                     len(other_patches))
      for op in other_patches:
        if op.text != patch.text:
          delta.append(other.key().id())
          break
      else:
        # We could not find the file in the previous patchset. It must
        # be new wrt that patchset.
        delta.append(other.key().id())

  return delta


def _get_patchset_info(request, patchset_id):
  """ Returns a list of patchsets for the issue.

  Args:
    request: Django Request object.
    patchset_id: The id of the patchset that the caller is interested in.  This
      is the one that we generate delta links to if they're not available.  We
      can't generate for all patchsets because it would take too long on issues
      with many patchsets.  Passing in None is equivalent to doing it for the
      last patchset.

  Returns:
    A 3-tuple of (issue, patchsets, HttpResponse).
    If HttpResponse is not None, further processing should stop and it should be
    returned.
  """
  issue = request.issue
  patchsets = list(issue.patchset_set.order('created'))
  response = None
  if not patchset_id and patchsets:
    patchset_id = patchsets[-1].key().id()

  if request.user:
    drafts = list(models.Comment.gql('WHERE ANCESTOR IS :1 AND draft = TRUE'
                                     '  AND author = :2',
                                     issue, request.user))
  else:
    drafts = []
  comments = list(models.Comment.gql('WHERE ANCESTOR IS :1 AND draft = FALSE',
                                     issue))
  issue.draft_count = len(drafts)
  for c in drafts:
    c.ps_key = c.patch.patchset.key()
  patchset_id_mapping = {}  # Maps from patchset id to its ordering number.
  for patchset in patchsets:
    patchset_id_mapping[patchset.key().id()] = len(patchset_id_mapping) + 1
    patchset.n_drafts = sum(c.ps_key == patchset.key() for c in drafts)
    patchset.patches = None
    patchset.parsed_patches = None
    if patchset_id == patchset.key().id():
      patchset.patches = list(patchset.patch_set.order('filename'))
      # Reorder the list of patches to put .h files before .cc.
      _reorder_patches_by_filename(patchset.patches)
      try:
        attempt = _clean_int(request.GET.get('attempt'), 0, 0)
        if attempt < 0:
          response = HttpResponse('Invalid parameter', status=404)
          break
        for patch in patchset.patches:
          pkey = patch.key()
          patch._num_comments = sum(c.parent_key() == pkey for c in comments)
          patch._num_drafts = sum(c.parent_key() == pkey for c in drafts)
          if not patch.delta_calculated:
            if attempt > 2:
              # Too many patchsets or files and we're not able to generate the
              # delta links.  Instead of giving a 500, try to render the page
              # without them.
              patch.delta = []
            else:
              # Compare each patch to the same file in earlier patchsets to see
              # if they differ, so that we can generate the delta patch urls.
              # We do this once and cache it after.  It's specifically not done
              # on upload because we're already doing too much processing there.
              # NOTE: this function will clear out patchset.data to reduce
              # memory so don't ever call patchset.put() after calling it.
              patch.delta = _calculate_delta(patch, patchset_id, patchsets)
              patch.delta_calculated = True
              # A multi-entity put would be quicker, but it fails when the
              # patches have content that is large.  App Engine throws
              # RequestTooLarge.  This way, although not as efficient, allows
              # multiple refreshes on an issue to get things done, as opposed to
              # an all-or-nothing approach.
              patch.put()
          # Reduce memory usage: if this patchset has lots of added/removed
          # files (i.e. > 100) then we'll get MemoryError when rendering the
          # response.  Each Patch entity is using a lot of memory if the files
          # are large, since it holds the entire contents.  Call num_chunks and
          # num_drafts first though since they depend on text.
          patch.num_chunks
          patch.num_drafts
          patch.num_added
          patch.num_removed
          patch.text = None
          patch._lines = None
          patch.parsed_deltas = []
          for delta in patch.delta:
            patch.parsed_deltas.append([patchset_id_mapping[delta], delta])
      except DeadlineExceededError:
        logging.exception('DeadlineExceededError in _get_patchset_info')
        if attempt > 2:
          response = HttpResponse('DeadlineExceededError - create a new issue.')
        else:
          response = HttpResponseRedirect('%s?attempt=%d' %
                                          (request.path, attempt + 1))
        break
      patchset.build_results_list = []
      for build_result in patchset.build_results:
        (platform_id, status, details_url) = build_result.split(
            UploadBuildResult.SEPARATOR, 2)
        patchset.build_results_list.append({'platform_id': platform_id,
                                            'status': status,
                                            'details_url': details_url})
  # Reduce memory usage (see above comment).
  for patchset in patchsets:
    patchset.parsed_patches = None
  return issue, patchsets, response


def replace_bug(m):
  bugs = re.split(r"[\s,]+", m.group(1))
  base_tracker_url = 'http://code.google.com/p/%s/issues/detail?id=%s'
  valid_trackers = ('chromium', 'chromium-os', 'chrome-os-partner', 'gyp', 'v8')
  urls = []
  for bug in bugs:
    if not bug:
      continue
    tracker = 'chromium'
    if ':' in bug:
      tracker, bug_id = bug.split(':', 1)
      if tracker not in valid_trackers:
        urls.append(bug)
        continue
    else:
      bug_id = bug
    url = '<a href="' + base_tracker_url % (tracker, bug_id) + '">'
    urls.append(url + bug + '</a>')

  return ", ".join(urls) + "\n"


@issue_required
def show(request, form=None):
  """/<issue> - Show an issue."""
  issue, patchsets, response = _get_patchset_info(request, None)
  if response:
    return response
  if not form:
    form = AddForm(initial={'reviewers': ', '.join(issue.reviewers)})
  last_patchset = first_patch = None
  if patchsets:
    last_patchset = patchsets[-1]
    if last_patchset.patches:
      first_patch = last_patchset.patches[0]
  messages = []
  has_draft_message = False
  for msg in issue.message_set.order('date'):
    if not msg.draft:
      messages.append(msg)
    elif msg.draft and request.user and msg.sender == request.user.email():
      has_draft_message = True
  num_patchsets = len(patchsets)

  issue.description = cgi.escape(issue.description)
  issue.description = urlize(issue.description)
  re_string = r"(?<=BUG=)"
  re_string += "(\s*(?:[a-z0-9-]+:)?\d+\s*(?:,\s*(?:[a-z0-9-]+:)?\d+\s*)*)"
  expression = re.compile(re_string, re.IGNORECASE)
  issue.description = re.sub(expression, replace_bug, issue.description)
  issue.description = issue.description.replace('\n', '<br/>')
  return respond(request, 'issue.html',
                 {'issue': issue, 'patchsets': patchsets,
                  'messages': messages, 'form': form,
                  'last_patchset': last_patchset,
                  'num_patchsets': num_patchsets,
                  'first_patch': first_patch,
                  'has_draft_message': has_draft_message,
                  })


@patchset_required
def patchset(request):
  """/patchset/<key> - Returns patchset information."""
  patchset = request.patchset
  issue, patchsets, response = _get_patchset_info(request, patchset.key().id())
  if response:
    return response
  for ps in patchsets:
    if ps.key().id() == patchset.key().id():
      patchset = ps
  return respond(request, 'patchset.html',
                 {'issue': issue,
                  'patchset': patchset,
                  'patchsets': patchsets,
                  })


@login_required
def account(request):
  """/account/?q=blah&limit=10&timestamp=blah - Used for autocomplete."""
  def searchAccounts(property, added, response):
    query = request.GET.get('q').lower()
    limit = _clean_int(request.GET.get('limit'), 10, 10, 100)

    accounts = models.Account.all()
    accounts.filter("lower_%s >= " % property, query)
    accounts.filter("lower_%s < " % property, query + u"\ufffd")
    accounts.order("lower_%s" % property);
    for account in accounts:
      if account.key() in added:
        continue
      if len(added) >= limit:
        break
      added.add(account.key())
      response += '%s (%s)\n' % (account.email, account.nickname)
    return added, response

  added = set()
  response = ''
  added, response = searchAccounts("nickname", added, response)
  added, response = searchAccounts("email", added, response)
  return HttpResponse(response)


@issue_editor_required
@xsrf_required
def edit(request):
  """/<issue>/edit - Edit an issue."""
  issue = request.issue
  base = issue.base

  if issue.local_base:
    form_cls = EditLocalBaseForm
  else:
    form_cls = EditForm

  if request.method != 'POST':
    reviewers = [models.Account.get_nickname_for_email(reviewer,
                                                       default=reviewer)
                 for reviewer in issue.reviewers]
    ccs = [models.Account.get_nickname_for_email(cc, default=cc)
           for cc in issue.cc]
    form = form_cls(initial={'subject': issue.subject,
                             'description': issue.description,
                             'base': base,
                             'reviewers': ', '.join(reviewers),
                             'cc': ', '.join(ccs),
                             'closed': issue.closed,
                             'private': issue.private,
                             })
    if not issue.local_base:
      form.set_branch_choices(base)
    return respond(request, 'edit.html', {'issue': issue, 'form': form})

  form = form_cls(request.POST)
  if not issue.local_base:
    form.set_branch_choices()

  if form.is_valid():
    reviewers = _get_emails(form, 'reviewers')

  if form.is_valid():
    cc = _get_emails(form, 'cc')

  if form.is_valid() and not issue.local_base:
    base = form.get_base()

  if not form.is_valid():
    return respond(request, 'edit.html', {'issue': issue, 'form': form})
  cleaned_data = form.cleaned_data

  was_closed = issue.closed
  issue.subject = cleaned_data['subject']
  issue.description = cleaned_data['description']
  issue.closed = cleaned_data['closed']
  if issue.closed:
    issue.commit = False
  issue.private = cleaned_data.get('private', False)
  base_changed = (issue.base != base)
  issue.base = base
  issue.reviewers = reviewers
  issue.cc = cc
  if base_changed:
    for patchset in issue.patchset_set:
      db.run_in_transaction(_delete_cached_contents, list(patchset.patch_set))
  issue.put()
  if issue.closed == was_closed:
    message = 'Edited'
  elif issue.closed:
    message = 'Closed'
  else:
    message = 'Reopened'
  _notify_issue(request, issue, message)

  return HttpResponseRedirect(reverse(show, args=[issue.key().id()]))


@post_required
@issue_editor_required
@xsrf_required
def edit_flags(request):
  """/<issue>/edit_flags - Edit issue's flags."""
  form = EditFlagsForm(request.POST)
  if not form.is_valid():
    return HttpResponseBadRequest('Invalid POST arguments',
        content_type='text/plain')
  # TODO: Request keys only.
  patchsets = list(request.issue.patchset_set.order('created'))
  if (not patchsets or
      form.cleaned_data['last_patchset'] != patchsets[-1].key().id()):
    return HttpResponseForbidden('Can only modify flags on last patchset',
        content_type='text/plain')
  if 'commit' in form.cleaned_data:
    request.issue.commit = form.cleaned_data['commit']
    request.issue.put()
  return HttpResponse('OK', content_type='text/plain')


def _delete_cached_contents(patch_set):
  """Transactional helper for edit() to delete cached contents."""
  # TODO(guido): No need to do this in a transaction.
  patches = []
  contents = []
  for patch in patch_set:
    try:
      content = patch.content
    except db.Error:
      content = None
    try:
      patched_content = patch.patched_content
    except db.Error:
      patched_content = None
    if content is not None:
      contents.append(content)
    if patched_content is not None:
      contents.append(patched_content)
    patch.content = None
    patch.patched_content = None
    patches.append(patch)
  if contents:
    logging.info("Deleting %d contents", len(contents))
    db.delete(contents)
  if patches:
    logging.info("Updating %d patches", len(patches))
    db.put(patches)


@post_required
@issue_owner_required
@xsrf_required
def delete(request):
  """/<issue>/delete - Delete an issue.  There is no way back."""
  issue = request.issue
  tbd = [issue]
  for cls in [models.PatchSet, models.Patch, models.Comment,
              models.Message, models.Content]:
    tbd += cls.gql('WHERE ANCESTOR IS :1', issue)
  db.delete(tbd)
  _notify_issue(request, issue, 'Deleted')
  return HttpResponseRedirect(reverse(mine))


@post_required
@patchset_owner_required
@xsrf_required
def delete_patchset(request):
  """/<issue>/patch/<patchset>/delete - Delete a patchset.

  There is no way back.
  """
  issue = request.issue
  ps_delete = request.patchset
  ps_id = ps_delete.key().id()
  patchsets_after = issue.patchset_set.filter('created >', ps_delete.created)
  patches = []
  for patchset in patchsets_after:
    for patch in patchset.patch_set:
      if patch.delta_calculated:
        if ps_id in patch.delta:
          patches.append(patch)
  db.run_in_transaction(_patchset_delete, ps_delete, patches)
  _notify_issue(request, issue, 'Patchset deleted')
  return HttpResponseRedirect(reverse(show, args=[issue.key().id()]))


def _patchset_delete(ps_delete, patches):
  """Transactional helper for delete_patchset.

  Args:
    ps_delete: The patchset to be deleted.
    patches: Patches that have delta against patches of ps_delete.

  """
  patchset_id = ps_delete.key().id()
  tbp = []
  for patch in patches:
    patch.delta.remove(patchset_id)
    tbp.append(patch)
  if tbp:
    db.put(tbp)
  tbd = [ps_delete]
  for cls in [models.Patch, models.Comment]:
    tbd += cls.gql('WHERE ANCESTOR IS :1', ps_delete)
  db.delete(tbd)


@post_required
@issue_editor_required
@xsrf_required
def close(request):
  """/<issue>/close - Close an issue."""
  issue = request.issue
  issue.closed = True
  issue.commit = False
  if request.method == 'POST':
    new_description = request.POST.get('description')
    if new_description:
      issue.description = new_description
  issue.put()
  _notify_issue(request, issue, 'Closed')
  return HttpResponse('Closed', content_type='text/plain')


@post_required
@issue_required
@upload_required
def mailissue(request):
  """/<issue>/mail - Send mail for an issue.

  Used by upload.py.
  """
  if request.issue.owner != request.user:
    if not IS_DEV:
      return HttpResponse('Login required', status=401)
  issue = request.issue
  msg = _make_message(request, issue, '', '', True)
  msg.put()
  _notify_issue(request, issue, 'Mailed')

  return HttpResponse('OK', content_type='text/plain')


@patchset_required
def download(request):
  """/download/<issue>_<patchset>.diff - Download a patch set."""
  if request.patchset.data is None:
    return HttpResponseNotFound('Patch set (%s) is too large.'
                                % request.patchset.key().id())
  padding = ''
  user_agent = request.META.get('HTTP_USER_AGENT')
  if user_agent and 'MSIE' in user_agent:
    # Add 256+ bytes of padding to prevent XSS attacks on Internet Explorer.
    padding = ('='*67 + '\n') * 4
  return HttpResponse(padding + request.patchset.data,
                      content_type='text/plain')


@issue_required
@upload_required
def description(request):
  """/<issue>/description - Gets/Sets an issue's description.

  Used by upload.py or similar scripts.
  """
  if request.method != 'POST':
    description = request.issue.description or ""
    return HttpResponse(description, content_type='text/plain')
  if request.issue.owner != request.user:
    if not IS_DEV:
      return HttpResponse('Login required', status=401)
  issue = request.issue
  issue.description = request.POST.get('description')
  issue.put()
  _notify_issue(request, issue, 'Changed')
  return HttpResponse('')


@patch_required
def patch(request):
  """/<issue>/patch/<patchset>/<patch> - View a raw patch."""
  return patch_helper(request)


def patch_helper(request, nav_type='patch'):
  """Returns a unified diff.

  Args:
    request: Django Request object.
    nav_type: the navigation used in the url (i.e. patch/diff/diff2).  Normally
      the user looks at either unified or side-by-side diffs at one time, going
      through all the files in the same mode.  However, if side-by-side is not
      available for some files, we temporarly switch them to unified view, then
      switch them back when we can.  This way they don't miss any files.

  Returns:
    Whatever respond() returns.
  """
  _add_next_prev(request.patchset, request.patch)
  request.patch.nav_type = nav_type
  parsed_lines = patching.ParsePatchToLines(request.patch.lines)
  if parsed_lines is None:
    return HttpResponseNotFound('Can\'t parse the patch')
  rows = engine.RenderUnifiedTableRows(request, parsed_lines)
  return respond(request, 'patch.html',
                 {'patch': request.patch,
                  'patchset': request.patchset,
                  'view_style': 'patch',
                  'rows': rows,
                  'issue': request.issue,
                  'context': _clean_int(request.GET.get('context'), -1),
                  'column_width': _clean_int(request.GET.get('column_width'),
                                             None),
                  })


@image_required
def image(request):
  """/<issue>/content/<patchset>/<patch>/<content> - Return patch's content."""
  return HttpResponse(request.content.data)


@patch_required
def download_patch(request):
  """/download/issue<issue>_<patchset>_<patch>.diff - Download patch."""
  return HttpResponse(request.patch.text, content_type='text/plain')


def _issue_as_dict(issue, messages, request=None):
  """Converts an issue into a dict."""
  values = {
    'owner': library.get_nickname(issue.owner, True, request),
    'owner_email': issue.owner.email(),
    'modified': str(issue.modified),
    'created': str(issue.created),
    'closed': issue.closed,
    'cc': issue.cc,
    'reviewers': issue.reviewers,
    'patchsets': [p.key().id() for p in issue.patchset_set.order('created')],
    'description': issue.description,
    'subject': issue.subject,
    'issue': issue.key().id(),
    'base_url': issue.base,
    'private': issue.private,
  }
  if messages:
    values['messages'] = [
      {
        'sender': m.sender,
        'recipients': m.recipients,
        'date': str(m.date),
        'text': m.text,
      }
      for m in models.Message.gql('WHERE ANCESTOR IS :1', issue)
    ]
  return values


def _patchset_as_dict(patchset, request=None):
  """Converts a patchset into a dict."""
  values = {
    'patchset': patchset.key().id(),
    'issue': patchset.issue.key().id(),
    'owner': library.get_nickname(patchset.issue.owner, True, request),
    'owner_email': patchset.issue.owner.email(),
    'message': patchset.message,
    'url': patchset.url,
    'created': str(patchset.created),
    'modified': str(patchset.modified),
    'num_comments': patchset.num_comments,
    'build_results': [],
    'commit': patchset.commit,
  }
  for build_result in patchset.build_results:
    platform_id, status, details_url = build_result.split(
        UploadBuildResult.SEPARATOR, 2)
    values['build_results'].append(
        {
          'platform_id': platform_id,
          'status': status,
          'details_url': details_url,
        })
  return values


@issue_required
def api_issue(request):
  """/api/<issue> - Gets issue's data as a JSON-encoded dictionary."""
  messages = ('messages' in request.GET and
      request.GET.get('messages').lower() == 'true')
  values = _issue_as_dict(request.issue, messages, request)
  return HttpResponse(simplejson.dumps(values), content_type='application/json')


@patchset_required
def api_patchset(request):
  """/api/<issue>/<patchset> - Gets an issue's patchset data as a JSON-encoded
  dictionary.
  """
  values = _patchset_as_dict(request.patchset, request)
  return HttpResponse(simplejson.dumps(values), content_type='application/json')


def _get_context_for_user(request):
  """Returns the context setting for a user.

  The value is validated against models.CONTEXT_CHOICES.
  If an invalid value is found, the value is overwritten with
  engine.DEFAULT_CONTEXT.
  """
  get_param = request.GET.get('context') or None
  if 'context' in request.GET and get_param is None:
    # User wants to see whole file. No further processing is needed.
    return get_param
  if request.user:
    account = models.Account.current_user_account
    default_context = account.default_context
  else:
    default_context = engine.DEFAULT_CONTEXT
  context = _clean_int(get_param, default_context)
  if context is not None and context not in models.CONTEXT_CHOICES:
    context = engine.DEFAULT_CONTEXT
  return context

def _get_column_width_for_user(request):
  """Returns the column width setting for a user."""
  if request.user:
    account = models.Account.current_user_account
    default_column_width = account.default_column_width
  else:
    default_column_width = engine.DEFAULT_COLUMN_WIDTH
  column_width = _clean_int(request.GET.get('column_width'),
                            default_column_width,
                            engine.MIN_COLUMN_WIDTH, engine.MAX_COLUMN_WIDTH)
  return column_width


@patch_filename_required
def diff(request):
  """/<issue>/diff/<patchset>/<patch> - View a patch as a side-by-side diff"""
  if request.patch.no_base_file:
    # Can't show side-by-side diff since we don't have the base file.  Show the
    # unified diff instead.
    return patch_helper(request, 'diff')

  patchset = request.patchset
  patch = request.patch

  patchsets = list(request.issue.patchset_set.order('created'))

  context = _get_context_for_user(request)
  column_width = _get_column_width_for_user(request)
  if patch.filename.startswith('webkit/api'):
    column_width = engine.MAX_COLUMN_WIDTH
  if patch.is_binary:
    rows = None
  else:
    try:
      rows = _get_diff_table_rows(request, patch, context, column_width)
    except engine.FetchError, err:
      return HttpResponseNotFound(str(err))

  _add_next_prev(patchset, patch)
  return respond(request, 'diff.html',
                 {'issue': request.issue,
                  'patchset': patchset,
                  'patch': patch,
                  'view_style': 'diff',
                  'rows': rows,
                  'context': context,
                  'context_values': models.CONTEXT_CHOICES,
                  'column_width': column_width,
                  'patchsets': patchsets,
                  })


def _get_diff_table_rows(request, patch, context, column_width):
  """Helper function that returns rendered rows for a patch.

  Raises:
    engine.FetchError if patch parsing or download of base files fails.
  """
  chunks = patching.ParsePatchToChunks(patch.lines, patch.filename)
  if chunks is None:
    raise engine.FetchError('Can\'t parse the patch')

  # Possible engine.FetchErrors are handled in diff() and diff_skipped_lines().
  content = request.patch.get_content()

  rows = list(engine.RenderDiffTableRows(request, content.lines,
                                         chunks, patch,
                                         context=context,
                                         colwidth=column_width))
  if rows and rows[-1] is None:
    del rows[-1]
    # Get rid of content, which may be bad
    if content.is_uploaded and content.text != None:
      # Don't delete uploaded content, otherwise get_content()
      # will fetch it.
      content.is_bad = True
      content.text = None
      content.put()
    else:
      content.delete()
      request.patch.content = None
      request.patch.put()

  return rows


@patch_required
def diff_skipped_lines(request, id_before, id_after, where, column_width):
  """/<issue>/diff/<patchset>/<patch> - Returns a fragment of skipped lines.

  *where* indicates which lines should be expanded:
    'b' - move marker line to bottom and expand above
    't' - move marker line to top and expand below
    'a' - expand all skipped lines
  """
  patchset = request.patchset
  patch = request.patch
  if where == 'a':
    context = None
  else:
    context = _get_context_for_user(request) or 100

  column_width = _clean_int(column_width, engine.DEFAULT_COLUMN_WIDTH,
                            engine.MIN_COLUMN_WIDTH, engine.MAX_COLUMN_WIDTH)

  try:
    rows = _get_diff_table_rows(request, patch, None, column_width)
  except engine.FetchError, err:
    return HttpResponse('Error: %s; please report!' % err, status=500)
  return _get_skipped_lines_response(rows, id_before, id_after, where, context)


# there's no easy way to put a control character into a regex, so brute-force it
# this is all control characters except \r, \n, and \t
_badchars_re = re.compile(r'[\000\001\002\003\004\005\006\007\010\013\014\016\017\020\021\022\023\024\025\026\027\030\031\032\033\034\035\036\037]')


def _strip_invalid_xml(s):
  """Remove control chars other than \r\n\t from a string to be put in XML."""
  if _badchars_re.search(s):
    return ''.join(c for c in s if c >= ' ' or c in '\r\n\t')
  else:
    return s


def _get_skipped_lines_response(rows, id_before, id_after, where, context):
  """Helper function that creates a Response object for skipped lines"""
  response_rows = []
  id_before_start = int(id_before)
  id_after_end = int(id_after)
  if context is not None:
    id_before_end = id_before_start+context
    id_after_start = id_after_end-context
  else:
    id_before_end = id_after_start = None

  for row in rows:
    m = re.match('^<tr( name="hook")? id="pair-(?P<rowcount>\d+)">', row)
    if m:
      curr_id = int(m.groupdict().get("rowcount"))
      # expand below marker line
      if (where == 'b'
          and curr_id > id_after_start and curr_id <= id_after_end):
        response_rows.append(row)
      # expand above marker line
      elif (where == 't'
            and curr_id >= id_before_start and curr_id < id_before_end):
        response_rows.append(row)
      # expand all skipped lines
      elif (where == 'a'
            and curr_id >= id_before_start and curr_id <= id_after_end):
        response_rows.append(row)
      if context is not None and len(response_rows) >= 2*context:
        break

  # Create a usable structure for the JS part
  response = []
  response_rows =  [_strip_invalid_xml(r) for r in response_rows]
  dom = ElementTree.parse(StringIO('<div>%s</div>' % "".join(response_rows)))
  for node in dom.getroot().getchildren():
    content = [[x.items(), x.text] for x in node.getchildren()]
    response.append([node.items(), content])
  return HttpResponse(simplejson.dumps(response))


def _get_diff2_data(request, ps_left_id, ps_right_id, patch_id, context,
                    column_width):
  """Helper function that returns objects for diff2 views"""
  ps_left = models.PatchSet.get_by_id(int(ps_left_id), parent=request.issue)
  if ps_left is None:
    return HttpResponseNotFound('No patch set exists with that id (%s)' %
                                ps_left_id)
  ps_left.issue = request.issue
  ps_right = models.PatchSet.get_by_id(int(ps_right_id), parent=request.issue)
  if ps_right is None:
    return HttpResponseNotFound('No patch set exists with that id (%s)' %
                                ps_right_id)
  ps_right.issue = request.issue
  patch_right = models.Patch.get_by_id(int(patch_id), parent=ps_right)
  if patch_right is None:
    return HttpResponseNotFound('No patch exists with that id (%s/%s)' %
                                (ps_right_id, patch_id))
  patch_right.patchset = ps_right
  # Now find the corresponding patch in ps_left
  patch_left = models.Patch.gql('WHERE patchset = :1 AND filename = :2',
                                ps_left, patch_right.filename).get()
  if patch_left:
    try:
      new_content_left = patch_left.get_patched_content()
      new_content_right = patch_right.get_patched_content()
    except engine.FetchError, err:
      return HttpResponseNotFound(str(err))
    rows = engine.RenderDiff2TableRows(request,
                                       new_content_left.lines, patch_left,
                                       new_content_right.lines, patch_right,
                                       context=context,
                                       colwidth=column_width)
    rows = list(rows)
    if rows and rows[-1] is None:
      del rows[-1]
  else:
    request.patch = patch_right
    rows = _get_diff_table_rows(request, patch_right, context, column_width)

  return dict(patch_left=patch_left, patch_right=patch_right,
              ps_left=ps_left, ps_right=ps_right, rows=rows)


@issue_required
def diff2(request, ps_left_id, ps_right_id, patch_filename):
  """/<issue>/diff2/... - View the delta between two different patch sets."""
  context = _get_context_for_user(request)
  column_width = _get_column_width_for_user(request)

  ps_right = models.PatchSet.get_by_id(int(ps_right_id), parent=request.issue)
  patch_right = None

  if ps_right:
    patch_right = models.Patch.gql('WHERE patchset = :1 AND filename = :2',
                                   ps_right, patch_filename).get()

  if patch_right:
    patch_id = patch_right.key().id()
  else:
    # Perhaps it's an ID that's passed in, based on the old URL scheme.
    patch_id = patch_filename

  data = _get_diff2_data(request, ps_left_id, ps_right_id, patch_id, context,
                         column_width)
  if isinstance(data, HttpResponseNotFound):
    return data

  patchsets = list(request.issue.patchset_set.order('created'))

  _add_next_prev2(data["ps_left"], data["ps_right"], data["patch_right"])
  return respond(request, 'diff2.html',
                 {'issue': request.issue,
                  'ps_left': data["ps_left"],
                  'patch_left': data["patch_left"],
                  'ps_right': data["ps_right"],
                  'patch_right': data["patch_right"],
                  'rows': data["rows"],
                  'patch_id': patch_id,
                  'context': context,
                  'context_values': models.CONTEXT_CHOICES,
                  'column_width': column_width,
                  'patchsets': patchsets,
                  })


@issue_required
def diff2_skipped_lines(request, ps_left_id, ps_right_id, patch_id,
                        id_before, id_after, where, column_width):
  """/<issue>/diff2/... - Returns a fragment of skipped lines"""
  column_width = _clean_int(column_width, engine.DEFAULT_COLUMN_WIDTH,
                            engine.MIN_COLUMN_WIDTH, engine.MAX_COLUMN_WIDTH)

  if where == 'a':
    context = None
  else:
    context = _get_context_for_user(request) or 100

  data = _get_diff2_data(request, ps_left_id, ps_right_id, patch_id, 10000,
                         column_width)
  if isinstance(data, HttpResponseNotFound):
    return data
  return _get_skipped_lines_response(data["rows"], id_before, id_after,
                                     where, context)


def _add_next_prev(patchset, patch):
  """Helper to add .next and .prev attributes to a patch object."""
  patch.prev = patch.next = None
  patches = list(models.Patch.gql("WHERE patchset = :1 ORDER BY filename",
                                  patchset))
  _reorder_patches_by_filename(patches)
  patchset.patches = patches  # Required to render the jump to select.

  comment_query = models.Comment.all()
  comment_query.ancestor(patchset)
  account = models.Account.current_user_account

  # Get all comment counts with one query rather than one per patch.
  comments_by_patch = {}
  drafts_by_patch = {}
  for c in comment_query:
    pkey = models.Comment.patch.get_value_for_datastore(c)
    if not c.draft:
      comments_by_patch[pkey] = comments_by_patch.setdefault(pkey, 0) + 1
    elif account and c.author == account.user:
      drafts_by_patch[pkey] = drafts_by_patch.setdefault(pkey, 0) + 1

  last_patch = None
  next_patch = None
  last_patch_with_comment = None
  next_patch_with_comment = None

  found_patch = False
  for p in patches:
      if p.filename == patch.filename:
        found_patch = True
        continue

      p._num_comments = comments_by_patch.get(p.key(), 0)
      p._num_drafts = drafts_by_patch.get(p.key(), 0)

      if not found_patch:
          last_patch = p
          if p.num_comments > 0 or p.num_drafts > 0:
            last_patch_with_comment = p
      else:
          if next_patch is None:
            next_patch = p
          if p.num_comments > 0 or p.num_drafts > 0:
            next_patch_with_comment = p
            # safe to stop scanning now because the next with out a comment
            # will already have been filled in by some earlier patch
            break

  patch.prev = last_patch
  patch.next = next_patch
  patch.prev_with_comment = last_patch_with_comment
  patch.next_with_comment = next_patch_with_comment


def _add_next_prev2(ps_left, ps_right, patch_right):
  """Helper to add .next and .prev attributes to a patch object."""
  patch_right.prev = patch_right.next = None
  patches = list(models.Patch.gql("WHERE patchset = :1 ORDER BY filename",
                                  ps_right))
  ps_right.patches = patches  # Required to render the jump to select.

  last_patch = None
  next_patch = None
  last_patch_with_comment = None
  next_patch_with_comment = None

  found_patch = False
  for p in patches:
      if p.filename == patch_right.filename:
        found_patch = True
        continue
      if not found_patch:
          last_patch = p
          if ((p.num_comments > 0 or p.num_drafts > 0) and
              ps_left.key().id() in p.delta):
            last_patch_with_comment = p
      else:
          if next_patch is None:
            next_patch = p
          if ((p.num_comments > 0 or p.num_drafts > 0) and
              ps_left.key().id() in p.delta):
            next_patch_with_comment = p
            # safe to stop scanning now because the next with out a comment
            # will already have been filled in by some earlier patch
            break

  patch_right.prev = last_patch
  patch_right.next = next_patch
  patch_right.prev_with_comment = last_patch_with_comment
  patch_right.next_with_comment = next_patch_with_comment


@post_required
def inline_draft(request):
  """/inline_draft - Ajax handler to submit an in-line draft comment.

  This wraps _inline_draft(); all exceptions are logged and cause an
  abbreviated response indicating something went wrong.

  Note: creating or editing draft comments is *not* XSRF-protected,
  because it is not unusual to come back after hours; the XSRF tokens
  time out after 1 or 2 hours.  The final submit of the drafts for
  others to view *is* XSRF-protected.
  """
  try:
    return _inline_draft(request)
  except Exception, err:
    logging.exception('Exception in inline_draft processing:')
    # TODO(guido): return some kind of error instead?
    # Return HttpResponse for now because the JS part expects
    # a 200 status code.
    return HttpResponse('<font color="red">Error: %s; please report!</font>' %
                        err.__class__.__name__)


def _inline_draft(request):
  """Helper to submit an in-line draft comment."""
  # TODO(guido): turn asserts marked with XXX into errors
  # Don't use @login_required, since the JS doesn't understand redirects.
  if not request.user:
    # Don't log this, spammers have started abusing this.
    return HttpResponse('Not logged in')
  snapshot = request.POST.get('snapshot')
  assert snapshot in ('old', 'new'), repr(snapshot)
  left = (snapshot == 'old')
  side = request.POST.get('side')
  assert side in ('a', 'b'), repr(side)  # Display left (a) or right (b)
  issue_id = int(request.POST['issue'])
  issue = models.Issue.get_by_id(issue_id)
  assert issue  # XXX
  patchset_id = int(request.POST.get('patchset') or
                    request.POST[side == 'a' and 'ps_left' or 'ps_right'])
  patchset = models.PatchSet.get_by_id(int(patchset_id), parent=issue)
  assert patchset  # XXX
  patch_id = int(request.POST.get('patch') or
                 request.POST[side == 'a' and 'patch_left' or 'patch_right'])
  patch = models.Patch.get_by_id(int(patch_id), parent=patchset)
  assert patch  # XXX
  text = request.POST.get('text')
  lineno = int(request.POST['lineno'])
  message_id = request.POST.get('message_id')
  comment = None
  if message_id:
    comment = models.Comment.get_by_key_name(message_id, parent=patch)
    if comment is None or not comment.draft or comment.author != request.user:
      comment = None
      message_id = None
  if not message_id:
    # Prefix with 'z' to avoid key names starting with digits.
    message_id = 'z' + binascii.hexlify(_random_bytes(16))

  if not text.rstrip():
    if comment is not None:
      assert comment.draft and comment.author == request.user
      comment.delete()  # Deletion
      comment = None
      # Re-query the comment count.
      models.Account.current_user_account.update_drafts(issue)
  else:
    if comment is None:
      comment = models.Comment(key_name=message_id, parent=patch)
    comment.patch = patch
    comment.lineno = lineno
    comment.left = left
    comment.text = db.Text(text)
    comment.message_id = message_id
    comment.put()
    # The actual count doesn't matter, just that there's at least one.
    models.Account.current_user_account.update_drafts(issue, 1)

  query = models.Comment.gql(
      'WHERE patch = :patch AND lineno = :lineno AND left = :left '
      'ORDER BY date',
      patch=patch, lineno=lineno, left=left)
  comments = list(c for c in query if not c.draft or c.author == request.user)
  if comment is not None and comment.author is None:
    # Show anonymous draft even though we don't save it
    comments.append(comment)
  if not comments:
    return HttpResponse(' ')
  for c in comments:
    c.complete(patch)
  return render_to_response('inline_comment.html',
                            {'user': request.user,
                             'patch': patch,
                             'patchset': patchset,
                             'issue': issue,
                             'comments': comments,
                             'lineno': lineno,
                             'snapshot': snapshot,
                             'side': side,
                             },
                            context_instance=RequestContext(request))


def _get_affected_files(issue):
  """Helper to return a list of affected files from the latest patchset.

  Args:
    issue: Issue instance.

  Returns:
    2-tuple containing a list of affected files, and the diff contents if it
    is less than 100 lines (otherwise the second item is an empty string).
  """
  files = []
  modified_count = 0
  diff = ''
  patchsets = list(issue.patchset_set.order('created'))
  if len(patchsets):
    patchset = patchsets[-1]
    patches = list(patchset.patch_set.order('filename'))
    _reorder_patches_by_filename(patches)
    for patch in patches:
      file_str = ''
      if patch.status:
        file_str += patch.status + ' '
      file_str += patch.filename
      files.append(file_str)
      # No point in loading patches if the patchset is too large for email.
      if modified_count < 100:
        modified_count += patch.num_added + patch.num_removed

    if modified_count < 100:
      diff = patchset.data

  return files, diff


def _get_mail_template(request, issue):
  """Helper to return the template and context for an email.

  If this is the first email sent by the owner, a template that lists the
  reviewers, description and files is used.
  """
  context = {}
  template = 'mails/comment.txt'
  if request.user == issue.owner:
    if db.GqlQuery('SELECT * FROM Message WHERE ANCESTOR IS :1 AND sender = :2',
                   issue, db.Email(request.user.email())).count(1) == 0:
      template = 'mails/review.txt'
      files, patch = _get_affected_files(issue)
      context.update({'files': files, 'patch': patch, 'base': issue.base})
  return template, context


@login_required
@issue_required
@xsrf_required
def publish(request):
  """ /<issue>/publish - Publish draft comments and send mail."""
  issue = request.issue
  if request.user == issue.owner:
    form_class = PublishForm
  else:
    form_class = MiniPublishForm
  draft_message = None
  if not request.POST.get('message_only', None):
    query = models.Message.gql(('WHERE issue = :1 AND sender = :2 '
                                'AND draft = TRUE'), issue,
                               request.user.email())
    draft_message = query.get()
  if request.method != 'POST':
    reviewers = issue.reviewers[:]
    cc = issue.cc[:]
    if request.user != issue.owner and (request.user.email()
                                        not in issue.reviewers):
      reviewers.append(request.user.email())
      if request.user.email() in cc:
        cc.remove(request.user.email())
    reviewers = [models.Account.get_nickname_for_email(reviewer,
                                                       default=reviewer)
                 for reviewer in reviewers]
    ccs = [models.Account.get_nickname_for_email(cc, default=cc) for cc in cc]
    tbd, comments = _get_draft_comments(request, issue, True)
    preview = _get_draft_details(request, comments)
    if draft_message is None:
      msg = ''
    else:
      msg = draft_message.text
    form = form_class(initial={'subject': issue.subject,
                               'reviewers': ', '.join(reviewers),
                               'cc': ', '.join(ccs),
                               'send_mail': True,
                               'message': msg,
                               })
    return respond(request, 'publish.html', {'form': form,
                                             'issue': issue,
                                             'preview': preview,
                                             'draft_message': draft_message,
                                             })

  form = form_class(request.POST)
  if not form.is_valid():
    return respond(request, 'publish.html', {'form': form, 'issue': issue})
  if request.user == issue.owner:
    issue.subject = form.cleaned_data['subject']
  if form.is_valid() and not form.cleaned_data.get('message_only', False):
    reviewers = _get_emails(form, 'reviewers')
  else:
    reviewers = issue.reviewers
    if request.user != issue.owner and request.user.email() not in reviewers:
      reviewers.append(db.Email(request.user.email()))
  if form.is_valid() and not form.cleaned_data.get('message_only', False):
    cc = _get_emails(form, 'cc')
  else:
    cc = issue.cc
    # The user is in the reviewer list, remove them from CC if they're there.
    if request.user.email() in cc:
      cc.remove(request.user.email())
  if not form.is_valid():
    return respond(request, 'publish.html', {'form': form, 'issue': issue})
  issue.reviewers = reviewers
  issue.cc = cc
  if not form.cleaned_data.get('message_only', False):
    tbd, comments = _get_draft_comments(request, issue)
  else:
    tbd = []
    comments = []
  issue.update_comment_count(len(comments))
  tbd.append(issue)

  if comments:
    logging.warn('Publishing %d comments', len(comments))
  msg = _make_message(request, issue,
                      form.cleaned_data['message'],
                      comments,
                      form.cleaned_data['send_mail'],
                      draft=draft_message)
  tbd.append(msg)

  for obj in tbd:
    db.put(obj)

  _notify_issue(request, issue, 'Comments published')

  # There are now no comments here (modulo race conditions)
  models.Account.current_user_account.update_drafts(issue, 0)
  if form.cleaned_data.get('no_redirect', False):
    return HttpResponse('OK', content_type='text/plain')
  return HttpResponseRedirect(reverse(show, args=[issue.key().id()]))


def _encode_safely(s):
  """Helper to turn a unicode string into 8-bit bytes."""
  if isinstance(s, unicode):
    s = s.encode('utf-8')
  return s


def _get_draft_comments(request, issue, preview=False):
  """Helper to return objects to put() and a list of draft comments.

  If preview is True, the list of objects to put() is empty to avoid changes
  to the datastore.

  Args:
    request: Django Request object.
    issue: Issue instance.
    preview: Preview flag (default: False).

  Returns:
    2-tuple (put_objects, comments).
  """
  comments = []
  tbd = []
  # XXX Should request all drafts for this issue once, now we can.
  for patchset in issue.patchset_set.order('created'):
    ps_comments = list(models.Comment.gql(
        'WHERE ANCESTOR IS :1 AND author = :2 AND draft = TRUE',
        patchset, request.user))
    if ps_comments:
      patches = dict((p.key(), p) for p in patchset.patch_set)
      for p in patches.itervalues():
        p.patchset = patchset
      for c in ps_comments:
        c.draft = False
        # Get the patch key value without loading the patch entity.
        # NOTE: Unlike the old version of this code, this is the
        # recommended and documented way to do this!
        pkey = models.Comment.patch.get_value_for_datastore(c)
        if pkey in patches:
          patch = patches[pkey]
          c.patch = patch
      if not preview:
        tbd.append(ps_comments)
        patchset.update_comment_count(len(ps_comments))
        tbd.append(patchset)
      ps_comments.sort(key=lambda c: (c.patch.filename, not c.left,
                                      c.lineno, c.date))
      comments += ps_comments
  return tbd, comments


def _get_draft_details(request, comments):
  """Helper to display comments with context in the email message."""
  last_key = None
  output = []
  linecache = {}  # Maps (c.patch.filename, c.left) to list of lines
  modified_patches = []
  for c in comments:
    if (c.patch.filename, c.left) != last_key:
      url = request.build_absolute_uri(
        reverse(diff, args=[request.issue.key().id(),
                            c.patch.patchset.key().id(),
                            c.patch.filename]))
      output.append('\n%s\nFile %s (%s):' % (url, c.patch.filename,
                                             c.left and "left" or "right"))
      last_key = (c.patch.filename, c.left)
      patch = c.patch
      if patch.no_base_file:
        linecache[last_key] = patching.ParsePatchToLines(patch.lines)
      else:
        if c.left:
          old_lines = patch.get_content().text.splitlines(True)
          linecache[last_key] = old_lines
        else:
          new_lines = patch.get_patched_content().text.splitlines(True)
          linecache[last_key] = new_lines
    file_lines = linecache.get(last_key, ())
    context = ''
    if patch.no_base_file:
      for old_line_no, new_line_no, line_text in file_lines:
        if ((c.lineno == old_line_no and c.left) or
            (c.lineno == new_line_no and not c.left)):
          context = line_text.strip()
          break
    else:
      if 1 <= c.lineno <= len(file_lines):
        context = file_lines[c.lineno - 1].strip()
    url = request.build_absolute_uri(
      '%s#%scode%d' % (reverse(diff, args=[request.issue.key().id(),
                                           c.patch.patchset.key().id(),
                                           c.patch.filename]),
                       c.left and "old" or "new",
                       c.lineno))
    output.append('\n%s\n%s:%d: %s\n%s' % (url, c.patch.filename, c.lineno,
                                           context, c.text.rstrip()))
  if modified_patches:
    db.put(modified_patches)
  return '\n'.join(output)


def _make_message(request, issue, message, comments=None, send_mail=False,
                  draft=None):
  """Helper to create a Message instance and optionally send an email."""
  template, context = _get_mail_template(request, issue)
  # Decide who should receive mail
  my_email = db.Email(request.user.email())
  to = [db.Email(issue.owner.email())] + issue.reviewers
  cc = issue.cc[:]
  # Chromium's instance adds reply@chromiumcodereview.appspotmail.com to the
  # Google Group which is CCd on all reviews.
  #cc.append(db.Email(django_settings.RIETVELD_INCOMING_MAIL_ADDRESS))
  #if django_settings.RIETVELD_INCOMING_MAIL_ADDRESS:
  #  cc.append(db.Email(django_settings.RIETVELD_INCOMING_MAIL_ADDRESS))
  reply_to = to + cc
  if my_email in to and len(to) > 1:  # send_mail() wants a non-empty to list
    to.remove(my_email)
  if my_email in cc:
    cc.remove(my_email)
  subject = '%s (issue%d)' % (issue.subject, issue.key().id())
  if issue.message_set.count(1) > 0:
    subject = 'Re: ' + subject
  if comments:
    details = _get_draft_details(request, comments)
  else:
    details = ''
  message = message.replace('\r\n', '\n')
  text = ((message.strip() + '\n\n' + details.strip())).strip()
  if draft is None:
    msg = models.Message(issue=issue,
                         subject=subject,
                         sender=my_email,
                         recipients=reply_to,
                         text=db.Text(text),
                         parent=issue)
  else:
    msg = draft
    msg.subject = subject
    msg.recipients = reply_to
    msg.text = db.Text(text)
    msg.draft = False
    msg.date = datetime.datetime.now()

  if send_mail:
    url = request.build_absolute_uri(reverse(show, args=[issue.key().id()]))
    reviewer_nicknames = ', '.join(library.get_nickname(rev_temp, True,
                                                        request)
                                   for rev_temp in issue.reviewers)
    cc_nicknames = ', '.join(library.get_nickname(cc_temp, True, request)
                             for cc_temp in cc)
    my_nickname = library.get_nickname(request.user, True, request)
    reply_to = ', '.join(reply_to)
    description = (issue.description or '').replace('\r\n', '\n')
    home = request.build_absolute_uri(reverse(index))
    context.update({'reviewer_nicknames': reviewer_nicknames,
                    'cc_nicknames': cc_nicknames,
                    'my_nickname': my_nickname, 'url': url,
                    'message': message, 'details': details,
                    'description': description, 'home': home,
                    })
    body = django.template.loader.render_to_string(
      template, context, context_instance=RequestContext(request))
    logging.warn('Mail: to=%s; cc=%s', ', '.join(to), ', '.join(cc))
    send_args = {'sender': my_email,
                 'to': [_encode_safely(address) for address in to],
                 'subject': _encode_safely(subject),
                 'body': _encode_safely(body),
                 'reply_to': _encode_safely(reply_to)}
    if cc:
      send_args['cc'] = [_encode_safely(address) for address in cc]

    attempts = 0
    while True:
      try:
        mail.send_mail(**send_args)
        break
      except apiproxy_errors.DeadlineExceededError:
        # apiproxy_errors.DeadlineExceededError is raised when the
        # deadline of an API call is reached (e.g. for mail it's
        # something about 5 seconds). It's not the same as the lethal
        # runtime.DeadlineExeededError.
        attempts += 1
        if attempts >= 3:
          raise
    if attempts:
      logging.warning("Retried sending email %s times", attempts)

  return msg


@post_required
@login_required
@xsrf_required
@issue_required
def star(request):
  """Add a star to an Issue."""
  account = models.Account.current_user_account
  account.user_has_selected_nickname()  # This will preserve account.fresh.
  if account.stars is None:
    account.stars = []
  id = request.issue.key().id()
  if id not in account.stars:
    account.stars.append(id)
    account.put()
  return respond(request, 'issue_star.html', {'issue': request.issue})


@post_required
@login_required
@issue_required
@xsrf_required
def unstar(request):
  """Remove the star from an Issue."""
  account = models.Account.current_user_account
  account.user_has_selected_nickname()  # This will preserve account.fresh.
  if account.stars is None:
    account.stars = []
  id = request.issue.key().id()
  if id in account.stars:
    account.stars[:] = [i for i in account.stars if i != id]
    account.put()
  return respond(request, 'issue_star.html', {'issue': request.issue})


@login_required
@issue_required
def draft_message(request):
  """/<issue>/draft_message - Retrieve, modify and delete draft messages.

  Note: creating or editing draft messages is *not* XSRF-protected,
  because it is not unusual to come back after hours; the XSRF tokens
  time out after 1 or 2 hours.  The final submit of the drafts for
  others to view *is* XSRF-protected.
  """
  query = models.Message.gql(('WHERE issue = :1 AND sender = :2 '
                              'AND draft = TRUE'),
                             request.issue, request.user.email())
  if query.count() == 0:
    draft_message = None
  else:
    draft_message = query.get()
  if request.method == 'GET':
    return _get_draft_message(request, draft_message)
  elif request.method == 'POST':
    return _post_draft_message(request, draft_message)
  elif request.method == 'DELETE':
    return _delete_draft_message(request, draft_message)
  return HttpResponse('An error occurred.', content_type='text/plain',
                      status=500)


def _get_draft_message(request, draft):
  """Handles GET requests to /<issue>/draft_message.

  Arguments:
    request: The current request.
    draft: A Message instance or None.

  Returns the content of a draft message or an empty string if draft is None.
  """
  if draft is None:
    return HttpResponse('', content_type='text/plain')
  return HttpResponse(draft.text, content_type='text/plain')


def _post_draft_message(request, draft):
  """Handles POST requests to /<issue>/draft_message.

  If draft is None a new message is created.

  Arguments:
    request: The current request.
    draft: A Message instance or None.
  """
  if draft is None:
    draft = models.Message(issue=request.issue, parent=request.issue,
                           sender=request.user.email(), draft=True)
  draft.text = request.POST.get('reviewmsg')
  draft.put()
  return HttpResponse(draft.text, content_type='text/plain')


def _delete_draft_message(request, draft):
  """Handles DELETE requests to /<issue>/draft_message.

  Deletes a draft message.

  Arguments:
    request: The current request.
    draft: A Message instance or None.
  """
  if draft is not None:
    draft.delete()
  return HttpResponse('OK', content_type='text/plain')


<<<<<<< HEAD
def search(request):
  """/search - Search for issues or patchset."""
  if request.method == 'GET':
    form = SearchForm(request.GET)
    if not form.is_valid() or not request.GET:
      return respond(request, 'search.html', {'form': SearchForm()})
  else:
    form = SearchForm(request.POST)
    if not form.is_valid():
      return HttpResponseBadRequest('Invalid arguments',
          content_type='text/plain')
  logging.info('%s' % form.cleaned_data)
  keys_only = form.cleaned_data['keys_only'] or False
  format = form.cleaned_data.get('format') or 'html'
  if format == 'html':
    keys_only = False
  q = models.Issue.all(keys_only=keys_only)
  if form.cleaned_data.get('cursor'):
    q.with_cursor(form.cleaned_data['cursor'])
  if form.cleaned_data.get('closed') != None:
    q.filter('closed = ', form.cleaned_data['closed'])
  if form.cleaned_data.get('owner'):
    if '@' in form.cleaned_data['owner']:
      user = users.User(form.cleaned_data['owner'])
    else:
      account = models.Account.get_account_for_nickname(
          form.cleaned_data['owner'])
      if not account:
        return HttpResponseBadRequest('Invalid owner',
            content_type='text/plain')
      user = account.user
    q.filter('owner = ', user)
  if form.cleaned_data.get('reviewer'):
    q.filter('reviewers = ', db.Email(form.cleaned_data['reviewer']))
  if form.cleaned_data.get('private') != None:
    q.filter('private = ', form.cleaned_data['private'])
  if form.cleaned_data.get('base'):
    q.filter('base = ', form.cleaned_data['base'])
  # Update the cursor value in the result.
  if format == 'html':
    nav_params = dict(
        (k, v) for k, v in form.cleaned_data.iteritems() if v is not None)
    return _paginate_issues_with_cursor(
        reverse(search),
        request,
        q,
        form.cleaned_data['limit'] or DEFAULT_LIMIT,
        'search_results.html',
        extra_nav_parameters=nav_params)

  results = q.fetch(form.cleaned_data['limit'] or 100)
  form.cleaned_data['cursor'] = q.cursor()
  if keys_only:
    # There's not enough information to filter. The only thing that is leaked is
    # the issue's key.
    filtered_results = results
  else:
    filtered_results = [i for i in results if _can_view_issue(request.user, i)]
  data = {
    'cursor': form.cleaned_data['cursor'],
  }
  if keys_only:
    data['results'] = [i.id() for i in filtered_results]
  else:
    messages = form.cleaned_data['with_messages']
    data['results'] = [_issue_as_dict(i, messages, request)
                      for i in filtered_results],
  if format == 'json_pretty':
    out = simplejson.dumps(data, indent=2, sort_keys=True)
  else:
    out = simplejson.dumps(data, separators=(',',':'))
  return HttpResponse(out, content_type='application/json')
=======
def _lint_patch(patch):
  patch.lint_error_count = 0
  patch.lint_errors = {}

  try:
    import cpplint
  except ImportError:
    return False

  if patch.is_binary or patch.no_base_file:
    return False

  if os.path.splitext(patch.filename)[1] not in ['.c', '.cc', '.cpp', '.h']:
    return False

  try:
    patch.get_patched_content()
  except engine.FetchError, err:
    return False

  patch.parsed_lines = patching.ParsePatchToLines(patch.lines)
  if patch.parsed_lines is None:
    return False

  new_line_numbers = set()  
  for old_line_no, new_line_no, line in patch.parsed_lines:
    if old_line_no == 0 and new_line_no != 0:
      # Line is newly added, so check lint errors in it.
      new_line_numbers.add(new_line_no)

  def Error(filename, linenum, category, confidence, message):
    if linenum in new_line_numbers:
      patch.lint_errors.setdefault(linenum, []).append(message)

  file_extension = os.path.splitext(patch.filename)[1]
  lines = patch.get_patched_content().text.splitlines()
  cpplint.ProcessFileData(patch.filename, file_extension, lines, Error)

  return True


@patchset_required
def lint(request):
  """/lint/<issue>_<patchset> - Lint a patch set."""
  patches = list(request.patchset.patch_set)
  for patch in patches:
    if not _lint_patch(patch):
      continue

    for line in patch.lint_errors:
      patch.lint_error_count += len(patch.lint_errors[line])
  db.put(patches)

  return HttpResponse('Done', content_type='text/plain')


@patch_required
def lint_patch(request):
  """/<issue>/lint/<patchset>/<patch> - View lint results for a patch."""
  if not _lint_patch(request.patch):
    return HttpResponseNotFound('Can\'t lint file')

  result = ['<html><head><link type="text/css" rel="stylesheet" href="/static/styles.css" /></head><body>']
  result.append('<div class="code" style="margin-top: .8em; display: table; margin-left: auto; margin-right: auto;">')
  result.append('<table style="padding: 5px;" cellpadding="0" cellspacing="0"')

  error_count = 0
  for old_line_no, new_line_no, line in request.patch.parsed_lines:
    result.append('<tr><td class="udiff">%s</td></tr>' % cgi.escape(line))
    if old_line_no == 0 and new_line_no in request.patch.lint_errors:
      for error in request.patch.lint_errors[new_line_no]:
        result.append('<tr><td style="color:red">%s</td></tr>' % error)
        error_count += 1

  result.append('</table></div>')
  result.append('</body></html>')

  if request.patch.lint_error_count != error_count:
    request.patch.lint_error_count = error_count
    request.patch.put()

  return HttpResponse(''.join(result))
>>>>>>> 38dcea96


### Repositories and Branches ###


def repos(request):
  """/repos - Show the list of known Subversion repositories."""
  # Clean up garbage created by buggy edits
  bad_branches = list(models.Branch.gql('WHERE owner = :1', None))
  if bad_branches:
    db.delete(bad_branches)
  repo_map = {}
  for repo in list(models.Repository.all()):
    repo_map[str(repo.key())] = repo
  branches = []
  for branch in list(models.Branch.gql('ORDER BY repo, category, name')):
    branch.repository = repo_map[str(branch._repo)]
    branches.append(branch)
  return respond(request, 'repos.html', {'branches': branches})


@login_required
@xsrf_required
def repo_new(request):
  """/repo_new - Create a new Subversion repository record."""
  if request.method != 'POST':
    form = RepoForm()
    return respond(request, 'repo_new.html', {'form': form})
  form = RepoForm(request.POST)
  errors = form.errors
  if not errors:
    try:
      repo = form.save(commit=False)
    except ValueError, err:
      errors['__all__'] = unicode(err)
  if errors:
    return respond(request, 'repo_new.html', {'form': form})
  repo.put()
  branch_url = repo.url
  if not branch_url.endswith('/'):
    branch_url += '/'
  branch_url += 'trunk/'
  branch = models.Branch(repo=repo, repo_name=repo.name,
                         category='*trunk*', name='Trunk',
                         url=branch_url)
  branch.put()
  return HttpResponseRedirect(reverse(repos))


SVN_ROOT = 'http://svn.python.org/view/*checkout*/python/'
BRANCHES = [
    # category, name, url suffix
    ('*trunk*', 'Trunk', 'trunk/'),
    ('branch', '2.5', 'branches/release25-maint/'),
    ('branch', 'py3k', 'branches/py3k/'),
    ]


# TODO: Make this a POST request to avoid XSRF attacks.
@admin_required
def repo_init(request):
  """/repo_init - Initialze the list of known Subversion repositories."""
  python = models.Repository.gql("WHERE name = 'Python'").get()
  if python is None:
    python = models.Repository(name='Python', url=SVN_ROOT)
    python.put()
    pybranches = []
  else:
    pybranches = list(models.Branch.gql('WHERE repo = :1', python))
  for category, name, url in BRANCHES:
    url = python.url + url
    for br in pybranches:
      if (br.category, br.name, br.url) == (category, name, url):
        break
    else:
      br = models.Branch(repo=python, repo_name='Python',
                         category=category, name=name, url=url)
      br.put()
  return HttpResponseRedirect(reverse(repos))


@login_required
@xsrf_required
def branch_new(request, repo_id):
  """/branch_new/<repo> - Add a new Branch to a Repository record."""
  repo = models.Repository.get_by_id(int(repo_id))
  if request.method != 'POST':
    # XXX Use repo.key() so that the default gets picked up
    form = BranchForm(initial={'repo': repo.key(),
                               'url': repo.url,
                               'category': 'branch',
                               })
    return respond(request, 'branch_new.html', {'form': form, 'repo': repo})
  form = BranchForm(request.POST)
  errors = form.errors
  if not errors:
    try:
      branch = form.save(commit=False)
    except ValueError, err:
      errors['__all__'] = unicode(err)
  if errors:
    return respond(request, 'branch_new.html', {'form': form, 'repo': repo})
  branch.repo_name = repo.name
  branch.put()
  return HttpResponseRedirect(reverse(repos))


@login_required
@xsrf_required
def branch_edit(request, branch_id):
  """/branch_edit/<branch> - Edit a Branch record."""
  branch = models.Branch.get_by_id(int(branch_id))
  if branch.owner != request.user:
    return HttpResponseForbidden('You do not own this branch')
  if request.method != 'POST':
    form = BranchForm(instance=branch)
    return respond(request, 'branch_edit.html',
                   {'branch': branch, 'form': form})

  form = BranchForm(request.POST, instance=branch)
  errors = form.errors
  if not errors:
    try:
      branch = form.save(commit=False)
    except ValueError, err:
      errors['__all__'] = unicode(err)
  if errors:
    return respond(request, 'branch_edit.html',
                   {'branch': branch, 'form': form})
  branch.repo_name = branch.repo.name
  branch.put()
  return HttpResponseRedirect(reverse(repos))


@post_required
@login_required
@xsrf_required
def branch_delete(request, branch_id):
  """/branch_delete/<branch> - Delete a Branch record."""
  branch = models.Branch.get_by_id(int(branch_id))
  if branch.owner != request.user:
    return HttpResponseForbidden('You do not own this branch')
  repo = branch.repo
  branch.delete()
  num_branches = models.Branch.gql('WHERE repo = :1', repo).count()
  if not num_branches:
    # Even if we don't own the repository?  Yes, I think so!  Empty
    # repositories have no representation on screen.
    repo.delete()
  return HttpResponseRedirect(reverse(repos))


### User Profiles ###


@login_required
@xsrf_required
def settings(request):
  account = models.Account.current_user_account
  if request.method != 'POST':
    nickname = account.nickname
    default_context = account.default_context
    default_column_width = account.default_column_width
    form = SettingsForm(initial={'nickname': nickname,
                                 'context': default_context,
                                 'column_width': default_column_width,
                                 'notify_by_email': account.notify_by_email,
                                 'notify_by_chat': account.notify_by_chat,
                                 })
    chat_status = None
    if account.notify_by_chat:
      try:
        presence = xmpp.get_presence(account.email)
      except Exception, err:
        logging.error('Exception getting XMPP presence: %s', err)
        chat_status = 'Error (%s)' % err
      else:
        if presence:
          chat_status = 'online'
        else:
          chat_status = 'offline'
    return respond(request, 'settings.html', {'form': form,
                                              'chat_status': chat_status})
  form = SettingsForm(request.POST)
  if form.is_valid():
    account.nickname = form.cleaned_data.get('nickname')
    account.default_context = form.cleaned_data.get('context')
    account.default_column_width = form.cleaned_data.get('column_width')
    account.notify_by_email = form.cleaned_data.get('notify_by_email')
    notify_by_chat = form.cleaned_data.get('notify_by_chat')
    must_invite = notify_by_chat and not account.notify_by_chat
    account.notify_by_chat = notify_by_chat
    account.fresh = False
    account.put()
    if must_invite:
      logging.info('Sending XMPP invite to %s', account.email)
      try:
        xmpp.send_invite(account.email)
      except Exception, err:
        # XXX How to tell user it failed?
        logging.error('XMPP invite to %s failed', account.email)
  else:
    return respond(request, 'settings.html', {'form': form})
  return HttpResponseRedirect(reverse(mine))


@post_required
@login_required
@xsrf_required
def account_delete(request):
  account = models.Account.current_user_account
  account.delete()
  return HttpResponseRedirect(users.create_logout_url(reverse(index)))


@user_key_required
def user_popup(request):
  """/user_popup - Pop up to show the user info."""
  try:
    return _user_popup(request)
  except Exception, err:
    logging.exception('Exception in user_popup processing:')
    # Return HttpResponse because the JS part expects a 200 status code.
    return HttpResponse('<font color="red">Error: %s; please report!</font>' %
                        err.__class__.__name__)


def _user_popup(request):
  user = request.user_to_show
  popup_html = memcache.get('user_popup:' + user.email())
  if popup_html is None:
    num_issues_created = db.GqlQuery(
      'SELECT * FROM Issue '
      'WHERE closed = FALSE AND owner = :1',
      user).count()
    num_issues_reviewed = db.GqlQuery(
      'SELECT * FROM Issue '
      'WHERE closed = FALSE AND reviewers = :1',
      user.email()).count()

    user.nickname = models.Account.get_nickname_for_email(user.email())
    popup_html = render_to_response('user_popup.html',
                            {'user': user,
                             'num_issues_created': num_issues_created,
                             'num_issues_reviewed': num_issues_reviewed,
                             },
                             context_instance=RequestContext(request))
    # Use time expired cache because the number of issues will change over time
    memcache.add('user_popup:' + user.email(), popup_html, 60)
  return popup_html


@post_required
def incoming_chat(request):
  """/_ah/xmpp/message/chat/

  This handles incoming XMPP (chat) messages.

  Just reply saying we ignored the chat.
  """
  sender = request.POST.get('from')
  if not sender:
    logging.warn('Incoming chat without "from" key ignored')
  else:
    sts = xmpp.send_message([sender],
                            'Sorry, Rietveld does not support chat input')
    logging.debug('XMPP status %r', sts)
  return HttpResponse('')


@post_required
def incoming_mail(request, recipients):
  """/_ah/mail/(.*)

  Handle incoming mail messages.

  The issue is not modified. No reviewers or CC's will be added or removed.
  """
  try:
    _process_incoming_mail(request.raw_post_data, recipients)
  except InvalidIncomingEmailError, err:
    logging.debug(str(err))
  return HttpResponse('')


def _process_incoming_mail(raw_message, recipients):
  """Process an incoming email message."""
  recipients = [x[1] for x in email.utils.getaddresses([recipients])]

  # We can't use mail.InboundEmailMessage(raw_message) here.
  # See: http://code.google.com/p/googleappengine/issues/detail?id=2326
  # msg = mail.InboundEmailMessage(raw_message)
  # The code below needs to be adjusted when issue2326 is fixed.
  incoming_msg = email.message_from_string(raw_message)

  if 'X-Google-Appengine-App-Id' in incoming_msg:
    raise InvalidIncomingEmailError('Mail sent by App Engine')

  # big hack until Groups lets X-Appengine-App-Id through.  Once that happens,
  # we should use that header instead.  See http://b/issue?id=2257571.
  receivedspf = incoming_msg.get_all('Received-SPF')
  # Groups and AE both add this header, need to look for the AE one if it exists.
  if receivedspf:
    for header in receivedspf:
      if header.find('@apphosting.bounces.google.com') != -1:
        return  # message was sent by us, so don't add it again to the issue

  subject = incoming_msg.get('Subject', '')
  match = re.search(r'\(issue *(?P<id>\d+)\)$', subject)
  if match is None:
    raise InvalidIncomingEmailError('No issue id found: %s', subject)
  issue_id = int(match.groupdict()['id'])
  issue = models.Issue.get_by_id(issue_id)
  if issue is None:
    raise InvalidIncomingEmailError('Unknown issue ID: %d' % issue_id)
  sender = email.utils.parseaddr(incoming_msg.get('From', None))[1]

  body = None
  charset = None
  if incoming_msg.is_multipart():
    for payload in incoming_msg.get_payload():
      if payload.get_content_type() == 'text/plain':
        body = payload.get_payload(decode=True)
        charset = payload.get_content_charset()
        break
  else:
    body = incoming_msg.get_payload(decode=True)
    charset = incoming_msg.get_content_charset()
  if body is None or not body.strip():
    raise InvalidIncomingEmailError('Ignoring empty message.')

  # If the subject is long, this might come wrapped into more than one line.
  subject = ' '.join([x.strip() for x in subject.splitlines()])
  msg = models.Message(issue=issue, parent=issue,
                       subject=subject,
                       sender=db.Email(sender),
                       recipients=[db.Email(x) for x in recipients],
                       date=datetime.datetime.now(),
                       text=db.Text(body, encoding=charset),
                       draft=False)
  msg.put()

  # Add sender to reviewers if needed.
  all_emails = [str(x).lower()
                for x in [issue.owner.email()]+issue.reviewers+issue.cc]
  if sender.lower() not in all_emails:
    query = models.Account.all().filter('lower_email =', sender.lower())
    account = query.get()
    if account is not None:
      issue.reviewers.append(account.email)  # e.g. account.email is CamelCase
    else:
      issue.reviewers.append(db.Email(sender))
    issue.put()


@login_required
def xsrf_token(request):
  """/xsrf_token - Return the user's XSRF token.

  This is used by tools like git-cl that need to be able to interact with the
  site on the user's behalf.  A custom header named X-Requesting-XSRF-Token must
  be included in the HTTP request; an error is returned otherwise.
  """
  if not request.META.has_key('HTTP_X_REQUESTING_XSRF_TOKEN'):
    return HttpResponse('Please include a header named X-Requesting-XSRF-Token '
                        '(its content doesn\'t matter).', status=400)
  return HttpResponse(models.Account.current_user_account.get_xsrf_token(),
                      mimetype='text/plain')


def customized_upload_py(request):
  """/static/upload.py - Return upload.py with appropiate auth type.

  This is used to let the user download a customized upload.py script
  for hosted Rietveld instances.
  """
  f = open(django_settings.UPLOAD_PY_SOURCE)
  source = f.read()
  f.close()

  # When served from a Google Apps instance, the account namespace needs to be
  # switched to "Google Apps only".
  if os.environ['AUTH_DOMAIN'] != 'gmail.com':
    source = source.replace('AUTH_ACCOUNT_TYPE = "GOOGLE"',
                            'AUTH_ACCOUNT_TYPE = "HOSTED"')

  # On a non-standard instance, the default review server is changed to the
  # current hostname. This might give weird results when using versioned appspot
  # URLs (eg. 1.latest.codereview.appspot.com), but this should only affect
  # testing.
  if os.environ['HTTP_HOST'] != 'codereview.appspot.com':
    review_server = os.environ['HTTP_HOST']
    if 'HTTPS' in os.environ and os.environ['HTTPS'] == 'on':
      review_server = 'https://' + review_server
    source = source.replace('DEFAULT_REVIEW_SERVER = "codereview.appspot.com"',
                            'DEFAULT_REVIEW_SERVER = "%s"' % review_server)

  return HttpResponse(source, content_type='text/x-python')<|MERGE_RESOLUTION|>--- conflicted
+++ resolved
@@ -3233,7 +3233,90 @@
   return HttpResponse('OK', content_type='text/plain')
 
 
-<<<<<<< HEAD
+def _lint_patch(patch):
+  patch.lint_error_count = 0
+  patch.lint_errors = {}
+
+  try:
+    import cpplint
+  except ImportError:
+    return False
+
+  if patch.is_binary or patch.no_base_file:
+    return False
+
+  if os.path.splitext(patch.filename)[1] not in ['.c', '.cc', '.cpp', '.h']:
+    return False
+
+  try:
+    patch.get_patched_content()
+  except engine.FetchError, err:
+    return False
+
+  patch.parsed_lines = patching.ParsePatchToLines(patch.lines)
+  if patch.parsed_lines is None:
+    return False
+
+  new_line_numbers = set()
+  for old_line_no, new_line_no, line in patch.parsed_lines:
+    if old_line_no == 0 and new_line_no != 0:
+      # Line is newly added, so check lint errors in it.
+      new_line_numbers.add(new_line_no)
+
+  def Error(filename, linenum, category, confidence, message):
+    if linenum in new_line_numbers:
+      patch.lint_errors.setdefault(linenum, []).append(message)
+
+  file_extension = os.path.splitext(patch.filename)[1]
+  lines = patch.get_patched_content().text.splitlines()
+  cpplint.ProcessFileData(patch.filename, file_extension, lines, Error)
+
+  return True
+
+
+@patchset_required
+def lint(request):
+  """/lint/<issue>_<patchset> - Lint a patch set."""
+  patches = list(request.patchset.patch_set)
+  for patch in patches:
+    if not _lint_patch(patch):
+      continue
+
+    for line in patch.lint_errors:
+      patch.lint_error_count += len(patch.lint_errors[line])
+  db.put(patches)
+
+  return HttpResponse('Done', content_type='text/plain')
+
+
+@patch_required
+def lint_patch(request):
+  """/<issue>/lint/<patchset>/<patch> - View lint results for a patch."""
+  if not _lint_patch(request.patch):
+    return HttpResponseNotFound('Can\'t lint file')
+
+  result = ['<html><head><link type="text/css" rel="stylesheet" href="/static/styles.css" /></head><body>']
+  result.append('<div class="code" style="margin-top: .8em; display: table; margin-left: auto; margin-right: auto;">')
+  result.append('<table style="padding: 5px;" cellpadding="0" cellspacing="0"')
+
+  error_count = 0
+  for old_line_no, new_line_no, line in request.patch.parsed_lines:
+    result.append('<tr><td class="udiff">%s</td></tr>' % cgi.escape(line))
+    if old_line_no == 0 and new_line_no in request.patch.lint_errors:
+      for error in request.patch.lint_errors[new_line_no]:
+        result.append('<tr><td style="color:red">%s</td></tr>' % error)
+        error_count += 1
+
+  result.append('</table></div>')
+  result.append('</body></html>')
+
+  if request.patch.lint_error_count != error_count:
+    request.patch.lint_error_count = error_count
+    request.patch.put()
+
+  return HttpResponse(''.join(result))
+
+
 def search(request):
   """/search - Search for issues or patchset."""
   if request.method == 'GET':
@@ -3306,90 +3389,6 @@
   else:
     out = simplejson.dumps(data, separators=(',',':'))
   return HttpResponse(out, content_type='application/json')
-=======
-def _lint_patch(patch):
-  patch.lint_error_count = 0
-  patch.lint_errors = {}
-
-  try:
-    import cpplint
-  except ImportError:
-    return False
-
-  if patch.is_binary or patch.no_base_file:
-    return False
-
-  if os.path.splitext(patch.filename)[1] not in ['.c', '.cc', '.cpp', '.h']:
-    return False
-
-  try:
-    patch.get_patched_content()
-  except engine.FetchError, err:
-    return False
-
-  patch.parsed_lines = patching.ParsePatchToLines(patch.lines)
-  if patch.parsed_lines is None:
-    return False
-
-  new_line_numbers = set()  
-  for old_line_no, new_line_no, line in patch.parsed_lines:
-    if old_line_no == 0 and new_line_no != 0:
-      # Line is newly added, so check lint errors in it.
-      new_line_numbers.add(new_line_no)
-
-  def Error(filename, linenum, category, confidence, message):
-    if linenum in new_line_numbers:
-      patch.lint_errors.setdefault(linenum, []).append(message)
-
-  file_extension = os.path.splitext(patch.filename)[1]
-  lines = patch.get_patched_content().text.splitlines()
-  cpplint.ProcessFileData(patch.filename, file_extension, lines, Error)
-
-  return True
-
-
-@patchset_required
-def lint(request):
-  """/lint/<issue>_<patchset> - Lint a patch set."""
-  patches = list(request.patchset.patch_set)
-  for patch in patches:
-    if not _lint_patch(patch):
-      continue
-
-    for line in patch.lint_errors:
-      patch.lint_error_count += len(patch.lint_errors[line])
-  db.put(patches)
-
-  return HttpResponse('Done', content_type='text/plain')
-
-
-@patch_required
-def lint_patch(request):
-  """/<issue>/lint/<patchset>/<patch> - View lint results for a patch."""
-  if not _lint_patch(request.patch):
-    return HttpResponseNotFound('Can\'t lint file')
-
-  result = ['<html><head><link type="text/css" rel="stylesheet" href="/static/styles.css" /></head><body>']
-  result.append('<div class="code" style="margin-top: .8em; display: table; margin-left: auto; margin-right: auto;">')
-  result.append('<table style="padding: 5px;" cellpadding="0" cellspacing="0"')
-
-  error_count = 0
-  for old_line_no, new_line_no, line in request.patch.parsed_lines:
-    result.append('<tr><td class="udiff">%s</td></tr>' % cgi.escape(line))
-    if old_line_no == 0 and new_line_no in request.patch.lint_errors:
-      for error in request.patch.lint_errors[new_line_no]:
-        result.append('<tr><td style="color:red">%s</td></tr>' % error)
-        error_count += 1
-
-  result.append('</table></div>')
-  result.append('</body></html>')
-
-  if request.patch.lint_error_count != error_count:
-    request.patch.lint_error_count = error_count
-    request.patch.put()
-
-  return HttpResponse(''.join(result))
->>>>>>> 38dcea96
 
 
 ### Repositories and Branches ###
