--- conflicted
+++ resolved
@@ -1015,17 +1015,6 @@
   return emails
 
 
-<<<<<<< HEAD
-def _get_patchset_info(request):
-  """ Returns a list of patchsets for the issue.
-
-  Args:
-    request: Django Request object.
-
-  Returns:
-    A 2-tuple of (issue, patchsets).
-  """
-=======
 def _reorder_patches_by_filename(patches):
   """Reorder a list of patches to put C/C++ headers before sources."""
   splits = [os.path.splitext(patch.filename) for patch in patches]
@@ -1036,10 +1025,15 @@
       patches[i:i+2] = [patches[i+1], patches[i]]
 
 
-@issue_required
-def show(request, form=None):
-  """/<issue> - Show an issue."""
->>>>>>> 4decfc8f
+def _get_patchset_info(request):
+  """ Returns a list of patchsets for the issue.
+
+  Args:
+    request: Django Request object.
+
+  Returns:
+    A 2-tuple of (issue, patchsets).
+  """
   issue = request.issue
   patchsets = list(issue.patchset_set.order('created'))
   if request.user:
