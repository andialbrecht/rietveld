{%extends "issue_base.html"%}
{%block title1%}Publish+Mail -{%endblock%}
{%block head%}{{form.media}}{%endblock%}
{%block issue_body%}
<script><!--
  function discard(btn) {
    draftMessage.discard();
    btn.disabled = "disabled";
    document.getElementById("id_message").value = "";
    return false;
  }
  draftMessage = new M_draftMessage({{issue.key.id}}, true);

  function quick_lgtm(do_cq) {
    var form = document.forms['publish-form'];
    form.message.value = "lgtm\n\n" + form.message.value;
    if (do_cq) {
      form.commit.value = 1;
    }
    form.submit();
    return false;
  }
  // -->
</script>
<h2>Publish + Mail Draft Comments</h2>

<div>
  <form action="{%url codereview.views.publish issue.key.id%}"
        method="post" id="publish-form">
  <input type="hidden" name="xsrf_token" value="{{xsrf_token}}">
  <table>
  {%ifnotequal user issue.owner%}
  <tr><th>Subject:</th><td>{{issue.subject}}</td></tr>
  {%endifnotequal%}
  {{form}}
  <tr>
    <td></td>
    <td><i>The message will be included in the email sent (if any).</i></td>
  </tr>
  <tr>
    <td></td>
    <td>
<<<<<<< HEAD
      <input type="submit" value="Publish all my drafts" />
      {%if draft_message%}
      <input type="button" onclick="return discard(this);"
	     value="Discard Message" />
      {%endif%}
     </td>
=======
      <table style="width:100%">
        <tr>
          <td>
            <input type="submit" value="Publish All My Drafts" />
            {%if draft_message%}
            <input type="button" onclick="return discard(this);"
                  value="Discard Message" />
            {%endif%}
          </td><td>
            {% if issue.owner != request.user %}
              <input type="submit" value="Quick LGTM"
                    onclick="return quick_lgtm(false);" />
              {% if not issue.closed and not issue.commit %}
                </td><td>
                  <input type="submit" value="Quick LGTM & CQ"
                        onclick="return quick_lgtm(true);" />
              {% endif %}
            {% endif %}
          </td><td>
            <a href="http://www.chromium.org/developers/testing/commit-queue">CQ FAQ</a>
          </td>
        </tr>
      </table>
    </td>
>>>>>>> b7a8d583
  </tr>
  </table>
  </form>

  <a id="resizer" style="display:none;cursor:pointer">
  <img src="{{media_url}}zippyplus.gif"></a>
  <script language="JavaScript" type="text/javascript"><!--
  M_addTextResizer_(document.getElementById("publish-form"));
  document.getElementById("id_message").focus();
  --></script>

</div>
{%if preview%}
<div style="margin-top: 3em;">
  <h3>Unpublished Drafts:</h3>
  <pre class="description">{{preview|wordwrap:"80"|urlizetrunc:80}}</pre>
</div>
<form method="post" action="{% url codereview.views.delete_drafts issue.key.id %}"
      onsubmit="return confirm('Are you sure? All your drafts for this issue will be deleted.');">
  <input type="hidden" name="xsrf_token" value="{{xsrf_token}}">
  <button type="submit">Delete all my drafts</button> There's no undo!
</form>
{%endif%}
<div style="clear:both"></div>

{%endblock%}<|MERGE_RESOLUTION|>--- conflicted
+++ resolved
@@ -40,18 +40,10 @@
   <tr>
     <td></td>
     <td>
-<<<<<<< HEAD
-      <input type="submit" value="Publish all my drafts" />
-      {%if draft_message%}
-      <input type="button" onclick="return discard(this);"
-	     value="Discard Message" />
-      {%endif%}
-     </td>
-=======
       <table style="width:100%">
         <tr>
           <td>
-            <input type="submit" value="Publish All My Drafts" />
+            <input type="submit" value="Publish all my drafts" />
             {%if draft_message%}
             <input type="button" onclick="return discard(this);"
                   value="Discard Message" />
@@ -72,7 +64,6 @@
         </tr>
       </table>
     </td>
->>>>>>> b7a8d583
   </tr>
   </table>
   </form>
