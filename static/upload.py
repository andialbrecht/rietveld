#!/usr/bin/env python
#
# Copyright 2007 Google Inc.
#
# Licensed under the Apache License, Version 2.0 (the "License");
# you may not use this file except in compliance with the License.
# You may obtain a copy of the License at
#
#     http://www.apache.org/licenses/LICENSE-2.0
#
# Unless required by applicable law or agreed to in writing, software
# distributed under the License is distributed on an "AS IS" BASIS,
# WITHOUT WARRANTIES OR CONDITIONS OF ANY KIND, either express or implied.
# See the License for the specific language governing permissions and
# limitations under the License.

"""Tool for uploading diffs from a version control system to the codereview app.

Usage summary: upload.py [options] [-- diff_options]

Diff options are passed to the diff command of the underlying system.

Supported version control systems:
  Git
  Subversion

It is important for Git users to specify a tree-ish to diff against
by using the '--rev' option.
"""
# This code is derived from appcfg.py in the App Engine SDK (open source),
# and from ASPN recipe #146306.

import cookielib
import getpass
import logging
import md5
import mimetypes
import optparse
import os
import re
import socket
import subprocess
import sys
import urllib
import urllib2
import urlparse

try:
  import readline
except ImportError:
  pass

# The logging verbosity:
#  0: Errors only.
#  1: Status messages.
#  2: Info logs.
#  3: Debug logs.
verbosity = 1

# Max size of patch or base file.
MAX_UPLOAD_SIZE = 900 * 1024


def StatusUpdate(msg):
  """Print a status message to stdout.

  If 'verbosity' is greater than 0, print the message.

  Args:
    msg: The string to print.
  """
  if verbosity > 0:
    print msg


def ErrorExit(msg):
  """Print an error message to stderr and exit."""
  print >>sys.stderr, msg
  sys.exit(1)


class ClientLoginError(urllib2.HTTPError):
  """Raised to indicate there was an error authenticating with ClientLogin."""

  def __init__(self, url, code, msg, headers, args):
    urllib2.HTTPError.__init__(self, url, code, msg, headers, None)
    self.args = args
    self.reason = args["Error"]


class AbstractRpcServer(object):
  """Provides a common interface for a simple RPC server."""

  def __init__(self, host, auth_function, host_override=None, extra_headers={},
               save_cookies=False):
    """Creates a new HttpRpcServer.

    Args:
      host: The host to send requests to.
      auth_function: A function that takes no arguments and returns an
        (email, password) tuple when called. Will be called if authentication
        is required.
      host_override: The host header to send to the server (defaults to host).
      extra_headers: A dict of extra headers to append to every request.
      save_cookies: If True, save the authentication cookies to local disk.
        If False, use an in-memory cookiejar instead.  Subclasses must
        implement this functionality.  Defaults to False.
    """
    self.host = host
    self.host_override = host_override
    self.auth_function = auth_function
    self.authenticated = False
    self.extra_headers = extra_headers
    self.save_cookies = save_cookies
    self.opener = self._GetOpener()
    if self.host_override:
      logging.info("Server: %s; Host: %s", self.host, self.host_override)
    else:
      logging.info("Server: %s", self.host)

  def _GetOpener(self):
    """Returns an OpenerDirector for making HTTP requests.

    Returns:
      A urllib2.OpenerDirector object.
    """
    raise NotImplementedError()

  def _CreateRequest(self, url, data=None):
    """Creates a new urllib request."""
    logging.debug("Creating request for: '%s' with payload:\n%s", url, data)
    req = urllib2.Request(url, data=data)
    if self.host_override:
      req.add_header("Host", self.host_override)
    for key, value in self.extra_headers.iteritems():
      req.add_header(key, value)
    return req

  def _GetAuthToken(self, email, password):
    """Uses ClientLogin to authenticate the user, returning an auth token.

    Args:
      email:    The user's email address
      password: The user's password

    Raises:
      ClientLoginError: If there was an error authenticating with ClientLogin.
      HTTPError: If there was some other form of HTTP error.

    Returns:
      The authentication token returned by ClientLogin.
    """
    account_type = "GOOGLE"
    if self.host.endswith(".google.com"):
      # Needed for use inside Google.
      account_type = "HOSTED"
    req = self._CreateRequest(
        url="https://www.google.com/accounts/ClientLogin",
        data=urllib.urlencode({
            "Email": email,
            "Passwd": password,
            "service": "ah",
            "source": "rietveld-codereview-upload",
            "accountType": account_type,
        }),
    )
    try:
      response = self.opener.open(req)
      response_body = response.read()
      response_dict = dict(x.split("=")
                           for x in response_body.split("\n") if x)
      return response_dict["Auth"]
    except urllib2.HTTPError, e:
      if e.code == 403:
        body = e.read()
        response_dict = dict(x.split("=", 1) for x in body.split("\n") if x)
        raise ClientLoginError(req.get_full_url(), e.code, e.msg,
                               e.headers, response_dict)
      else:
        raise

  def _GetAuthCookie(self, auth_token):
    """Fetches authentication cookies for an authentication token.

    Args:
      auth_token: The authentication token returned by ClientLogin.

    Raises:
      HTTPError: If there was an error fetching the authentication cookies.
    """
    # This is a dummy value to allow us to identify when we're successful.
    continue_location = "http://localhost/"
    args = {"continue": continue_location, "auth": auth_token}
    req = self._CreateRequest("http://%s/_ah/login?%s" %
                              (self.host, urllib.urlencode(args)))
    try:
      response = self.opener.open(req)
    except urllib2.HTTPError, e:
      response = e
    if (response.code != 302 or
        response.info()["location"] != continue_location):
      raise urllib2.HTTPError(req.get_full_url(), response.code, response.msg,
                              response.headers, response.fp)
    self.authenticated = True

  def _Authenticate(self):
    """Authenticates the user.

    The authentication process works as follows:
     1) We get a username and password from the user
     2) We use ClientLogin to obtain an AUTH token for the user
        (see http://code.google.com/apis/accounts/AuthForInstalledApps.html).
     3) We pass the auth token to /_ah/login on the server to obtain an
        authentication cookie. If login was successful, it tries to redirect
        us to the URL we provided.

    If we attempt to access the upload API without first obtaining an
    authentication cookie, it returns a 401 response and directs us to
    authenticate ourselves with ClientLogin.
    """
    for i in range(3):
      credentials = self.auth_function()
      try:
        auth_token = self._GetAuthToken(credentials[0], credentials[1])
      except ClientLoginError, e:
        if e.reason == "BadAuthentication":
          print >>sys.stderr, "Invalid username or password."
          continue
        if e.reason == "CaptchaRequired":
          print >>sys.stderr, (
              "Please go to\n"
              "https://www.google.com/accounts/DisplayUnlockCaptcha\n"
              "and verify you are a human.  Then try again.")
          break
        if e.reason == "NotVerified":
          print >>sys.stderr, "Account not verified."
          break
        if e.reason == "TermsNotAgreed":
          print >>sys.stderr, "User has not agreed to TOS."
          break
        if e.reason == "AccountDeleted":
          print >>sys.stderr, "The user account has been deleted."
          break
        if e.reason == "AccountDisabled":
          print >>sys.stderr, "The user account has been disabled."
          break
        if e.reason == "ServiceDisabled":
          print >>sys.stderr, ("The user's access to the service has been "
                               "disabled.")
          break
        if e.reason == "ServiceUnavailable":
          print >>sys.stderr, "The service is not available; try again later."
          break
        raise
      self._GetAuthCookie(auth_token)
      return

  def Send(self, request_path, payload=None,
           content_type="application/octet-stream",
           timeout=None,
           **kwargs):
    """Sends an RPC and returns the response.

    Args:
      request_path: The path to send the request to, eg /api/appversion/create.
      payload: The body of the request, or None to send an empty request.
      content_type: The Content-Type header to use.
      timeout: timeout in seconds; default None i.e. no timeout.
        (Note: for large requests on OS X, the timeout doesn't work right.)
      kwargs: Any keyword arguments are converted into query string parameters.

    Returns:
      The response body, as a string.
    """
    # TODO: Don't require authentication.  Let the server say
    # whether it is necessary.
    if not self.authenticated:
      self._Authenticate()

    old_timeout = socket.getdefaulttimeout()
    socket.setdefaulttimeout(timeout)
    try:
      tries = 0
      while True:
        tries += 1
        args = dict(kwargs)
        url = "http://%s%s" % (self.host, request_path)
        if args:
          url += "?" + urllib.urlencode(args)
        req = self._CreateRequest(url=url, data=payload)
        req.add_header("Content-Type", content_type)
        try:
          f = self.opener.open(req)
          response = f.read()
          f.close()
          return response
        except urllib2.HTTPError, e:
          if tries > 3:
            raise
          elif e.code == 401:
            self._Authenticate()
##           elif e.code >= 500 and e.code < 600:
##             # Server Error - try again.
##             continue
          else:
            raise
    finally:
      socket.setdefaulttimeout(old_timeout)


class HttpRpcServer(AbstractRpcServer):
  """Provides a simplified RPC-style interface for HTTP requests."""

  def _Authenticate(self):
    """Save the cookie jar after authentication."""
    super(HttpRpcServer, self)._Authenticate()
    if self.save_cookies:
      StatusUpdate("Saving authentication cookies to %s" % self.cookie_file)
      self.cookie_jar.save()

  def _GetOpener(self):
    """Returns an OpenerDirector that supports cookies and ignores redirects.

    Returns:
      A urllib2.OpenerDirector object.
    """
    opener = urllib2.OpenerDirector()
    opener.add_handler(urllib2.ProxyHandler())
    opener.add_handler(urllib2.UnknownHandler())
    opener.add_handler(urllib2.HTTPHandler())
    opener.add_handler(urllib2.HTTPDefaultErrorHandler())
    opener.add_handler(urllib2.HTTPSHandler())
    opener.add_handler(urllib2.HTTPErrorProcessor())
    if self.save_cookies:
      self.cookie_file = os.path.expanduser("~/.codereview_upload_cookies")
      self.cookie_jar = cookielib.MozillaCookieJar(self.cookie_file)
      if os.path.exists(self.cookie_file):
        try:
          self.cookie_jar.load()
          self.authenticated = True
          StatusUpdate("Loaded authentication cookies from %s" %
                       self.cookie_file)
        except (cookielib.LoadError, IOError):
          # Failed to load cookies - just ignore them.
          pass
      else:
        # Create an empty cookie file with mode 600
        fd = os.open(self.cookie_file, os.O_CREAT, 0600)
        os.close(fd)
      # Always chmod the cookie file
      os.chmod(self.cookie_file, 0600)
    else:
      # Don't save cookies across runs of update.py.
      self.cookie_jar = cookielib.CookieJar()
    opener.add_handler(urllib2.HTTPCookieProcessor(self.cookie_jar))
    return opener


parser = optparse.OptionParser(usage="%prog [options] [-- diff_options]")
parser.add_option("-y", "--assume_yes", action="store_true",
                  dest="assume_yes", default=False,
                  help="Assume that the answer to yes/no questions is 'yes'.")
# Logging
group = parser.add_option_group("Logging options")
group.add_option("-q", "--quiet", action="store_const", const=0,
                 dest="verbose", help="Print errors only.")
group.add_option("-v", "--verbose", action="store_const", const=2,
                 dest="verbose", default=1,
                 help="Print info level logs (default).")
group.add_option("--noisy", action="store_const", const=3,
                 dest="verbose", help="Print all logs.")
# Review server
group = parser.add_option_group("Review server options")
group.add_option("-s", "--server", action="store", dest="server",
                 default="codereview.appspot.com",
                 metavar="SERVER",
                 help=("The server to upload to. The format is host[:port]. "
                       "Defaults to 'codereview.appspot.com'."))
group.add_option("-e", "--email", action="store", dest="email",
                 metavar="EMAIL", default=None,
                 help="The username to use. Will prompt if omitted.")
group.add_option("-H", "--host", action="store", dest="host",
                 metavar="HOST", default=None,
                 help="Overrides the Host header sent with all RPCs.")
group.add_option("--no_cookies", action="store_false",
                 dest="save_cookies", default=True,
                 help="Do not save authentication cookies to local disk.")
# Issue
group = parser.add_option_group("Issue options")
group.add_option("-d", "--description", action="store", dest="description",
                 metavar="DESCRIPTION", default=None,
                 help="Optional description when creating an issue.")
group.add_option("-f", "--description_file", action="store",
                 dest="description_file", metavar="DESCRIPTION_FILE",
                 default=None,
                 help="Optional path of a file that contains "
                      "the description when creating an issue.")
group.add_option("-r", "--reviewers", action="store", dest="reviewers",
                 metavar="REVIEWERS", default=None,
                 help="Add reviewers (comma separated email addresses).")
group.add_option("--cc", action="store", dest="cc",
                 metavar="CC", default=None,
                 help="Add CC (comma separated email addresses).")
# Upload options
group = parser.add_option_group("Patch options")
group.add_option("-m", "--message", action="store", dest="message",
                 metavar="MESSAGE", default=None,
                 help="A message to identify the patch. "
                      "Will prompt if omitted.")
group.add_option("-i", "--issue", type="int", action="store",
                 metavar="ISSUE", default=None,
                 help="Issue number to which to add. Defaults to new issue.")
group.add_option("--download_base", action="store_true",
                 dest="download_base", default=False,
                 help="Base files will be downloaded by the server "
                 "(side-by-side diffs may not work on files with CRs).")
group.add_option("--rev", action="store", dest="revision",
                 metavar="REV", default=None,
                 help="Branch/tree/revision to diff against (used by DVCS).")
group.add_option("--send_mail", action="store_true",
                 dest="send_mail", default=False,
                 help="Send notification email to reviewers.")


def GetRpcServer(options):
  """Returns an instance of an AbstractRpcServer.

  Returns:
    A new AbstractRpcServer, on which RPC calls can be made.
  """

  rpc_server_class = HttpRpcServer

  def GetUserCredentials():
    """Prompts the user for a username and password."""
    email = options.email
    if email is None:
      prompt = "Email (login for uploading to %s): " % options.server
      email = raw_input(prompt).strip()
    password = getpass.getpass("Password for %s: " % email)
    return (email, password)

  # If this is the dev_appserver, use fake authentication.
  host = (options.host or options.server).lower()
  if host == "localhost" or host.startswith("localhost:"):
    email = options.email
    if email is None:
      email = "test@example.com"
      logging.info("Using debug user %s.  Override with --email" % email)
    server = rpc_server_class(
        options.server,
        lambda: (email, "password"),
        host_override=options.host,
        extra_headers={"Cookie":
                       'dev_appserver_login="%s:False"' % email},
        save_cookies=options.save_cookies)
    # Don't try to talk to ClientLogin.
    server.authenticated = True
    return server

  return rpc_server_class(options.server, GetUserCredentials,
                          host_override=options.host,
                          save_cookies=options.save_cookies)


def EncodeMultipartFormData(fields, files):
  """Encode form fields for multipart/form-data.

  Args:
    fields: A sequence of (name, value) elements for regular form fields.
    files: A sequence of (name, filename, value) elements for data to be
           uploaded as files.
  Returns:
    (content_type, body) ready for httplib.HTTP instance.

  Source:
    http://aspn.activestate.com/ASPN/Cookbook/Python/Recipe/146306
  """
  BOUNDARY = '-M-A-G-I-C---B-O-U-N-D-A-R-Y-'
  CRLF = '\r\n'
  lines = []
  for (key, value) in fields:
    lines.append('--' + BOUNDARY)
    lines.append('Content-Disposition: form-data; name="%s"' % key)
    lines.append('')
    lines.append(value)
  for (key, filename, value) in files:
    lines.append('--' + BOUNDARY)
    lines.append('Content-Disposition: form-data; name="%s"; filename="%s"' %
             (key, filename))
    lines.append('Content-Type: %s' % GetContentType(filename))
    lines.append('')
    lines.append(value)
  lines.append('--' + BOUNDARY + '--')
  lines.append('')
  body = CRLF.join(lines)
  content_type = 'multipart/form-data; boundary=%s' % BOUNDARY
  return content_type, body


def GetContentType(filename):
  """Helper to guess the content-type from the filename."""
  return mimetypes.guess_type(filename)[0] or 'application/octet-stream'


# Use a shell for subcommands on Windows to get a PATH search.
use_shell = sys.platform.startswith("win")

def RunShellWithReturnCode(command, print_output=False,
                           universal_newlines=True):
  """Executes a command and returns the output and the return code.

  Args:
    command: Command to execute.
    print_output: If True, the output is printed to stdout.
    universal_newlines: Use universal_newlines flag (default: True).

  Returns:
    Tuple (output, return code)
  """
  logging.info("Running %s", command)
  p = subprocess.Popen(command, stdout=subprocess.PIPE,
                       stderr=subprocess.STDOUT, shell=use_shell,
<<<<<<< HEAD
                       universal_newlines=universal_newlines)
  if print_output:
    output_array = []
    while True:
      line = p.stdout.readline()
      if not line:
        break
      print line.strip("\n")
      output_array.append(line)
    output = "".join(output_array)
  else:
    output = p.stdout.read()
=======
                       universal_newlines=True)
  data = p.stdout.read()
>>>>>>> 4decfc8f
  p.wait()
  p.stdout.close()
  return output, p.returncode


def RunShell(command, silent_ok=False, universal_newlines=True,
             print_output=False):
  data, retcode = RunShellWithReturnCode(command, print_output,
                                         universal_newlines)
  if retcode:
    ErrorExit("Got error status from %s" % command)
  if not silent_ok and not data:
    ErrorExit("No output from %s" % command)
  return data


class VersionControlSystem(object):
  """Abstract base class providing an interface to the VCS."""

  def __init__(self, options):
    """Constructor.

    Args:
      options: Command line options.
    """
    self.options = options

  def GenerateDiff(self, args):
    """Return the current diff as a string.

    Args:
      args: Extra arguments to pass to the diff command.
    """
    raise NotImplementedError(
        "abstract method -- subclass %s must override" % self.__class__)

  def GetUnknownFiles(self):
    """Return a list of files unknown to the VCS."""
    raise NotImplementedError(
        "abstract method -- subclass %s must override" % self.__class__)

  def CheckForUnknownFiles(self):
    """Show an "are you sure?" prompt if there are unknown files."""
    unknown_files = self.GetUnknownFiles()
    if unknown_files:
      print "The following files are not added to version control:"
      for line in unknown_files:
        print line
      prompt = "Are you sure to continue?(y/N) "
      answer = raw_input(prompt).strip()
      if answer != "y":
        ErrorExit("User aborted")

  def GetBaseFile(self, filename):
    """Get the content of the upstream version of a file.

    Returns:
      A tuple (base_content, new_content, is_binary, status)
        base_content: The contents of the base file.
        new_content: For text files, this is empty.  For binary files, this is
          the contents of the new file, since the diff output won't contain
          information to reconstruct the current file.
        is_binary: True iff the file is binary.
        status: The status of the file.
    """

    raise NotImplementedError(
        "abstract method -- subclass %s must override" % self.__class__)

  def UploadBaseFiles(self, issue, rpc_server, patch_list, patchset, options):
    """Uploads the base files (and if necessary, the current ones as well)."""

    def UploadFile(filename, file_id, content, is_binary, status, is_base):
      """Uploads a file to the server."""
      file_too_large = False
      if is_base:
        type = "base"
      else:
        type = "current"
      if len(content) > MAX_UPLOAD_SIZE:
        print ("Not uploading the %s file for %s because it's too large." %
               (type, filename))
        file_too_large = True
        content = ""
      checksum = md5.new(content).hexdigest()
      if options.verbose > 0 and not file_too_large:
        print "Uploading %s file for %s" % (type, filename)
      url = "/%d/upload_content/%d/%d" % (int(issue), int(patchset), file_id)
      form_fields = [("filename", filename),
                     ("status", status),
                     ("checksum", checksum),
                     ("is_binary", str(is_binary)),
                     ("is_current", str(not is_base)),
                    ]
      if file_too_large:
        form_fields.append(("file_too_large", "1"))
      if options.email:
        form_fields.append(("user", options.email))
      ctype, body = EncodeMultipartFormData(form_fields,
                                            [("data", filename, content)])
      response_body = rpc_server.Send(url, body,
                                      content_type=ctype)
      if not response_body.startswith("OK"):
        StatusUpdate("  --> %s" % response_body)
        sys.exit(1)

    patches = dict()
    [patches.setdefault(v, k) for k, v in patch_list]
    for filename in patches.keys():
      file_id = int(patches.get(filename))
      base_content, new_content, is_binary, status = self.GetBaseFile(filename)
      if base_content != None:
        UploadFile(filename, file_id, base_content, is_binary, status, True)
      if new_content != None:
        UploadFile(filename, file_id, new_content, is_binary, status, False)


class SubversionVCS(VersionControlSystem):
  """Implementation of the VersionControlSystem interface for Subversion."""

  def __init__(self, options):
    super(SubversionVCS, self).__init__(options)
    if self.options.revision:
      match = re.match(r"(\d+)(:(\d+))?", self.options.revision)
      if not match:
        ErrorExit("Invalid Subversion revision %s." % self.options.revision)
      self.rev_start = match.group(1)
      self.rev_end = match.group(3)
    else:
      self.rev_start = self.rev_end = None
    # Cache output from "svn list -r REVNO dirname".
    # Keys: dirname, Values: 2-tuple (ouput for start rev and end rev).
    self.svnls_cache = {}
    # SVN base URL is required to fetch files deleted in an older revision.
    # Result is cached to not guess it over and over again in GetBaseFile().
    required = self.options.download_base or self.options.revision is not None
    self.svn_base = self._GuessBase(required)

  def GuessBase(self, required):
    """Wrapper for _GuessBase."""
    return self.svn_base

  def _GuessBase(self, required):
    """Returns the SVN base URL.

    Args:
      required: If true, exits if the url can't be guessed, otherwise None is
        returned.
    """
    info = RunShell(["svn", "info"])
    for line in info.splitlines():
      words = line.split()
      if len(words) == 2 and words[0] == "URL:":
        url = words[1]
        scheme, netloc, path, params, query, fragment = urlparse.urlparse(url)
        username, netloc = urllib.splituser(netloc)
        if username:
          logging.info("Removed username from base URL")
        if netloc.endswith("svn.python.org"):
          if netloc == "svn.python.org":
            if path.startswith("/projects/"):
              path = path[9:]
          elif netloc != "pythondev@svn.python.org":
            ErrorExit("Unrecognized Python URL: %s" % url)
          base = "http://svn.python.org/view/*checkout*%s/" % path
          logging.info("Guessed Python base = %s", base)
        elif netloc.endswith("svn.collab.net"):
          if path.startswith("/repos/"):
            path = path[6:]
          base = "http://svn.collab.net/viewvc/*checkout*%s/" % path
          logging.info("Guessed CollabNet base = %s", base)
        elif netloc.endswith(".googlecode.com"):
          path = path + "/"
          base = urlparse.urlunparse(("http", netloc, path, params,
                                      query, fragment))
          logging.info("Guessed Google Code base = %s", base)
        else:
          path = path + "/"
          base = urlparse.urlunparse((scheme, netloc, path, params,
                                      query, fragment))
          logging.info("Guessed base = %s", base)
        return base
    if required:
      ErrorExit("Can't find URL in output from svn info")
    return None

  def GenerateDiff(self, args):
    cmd = ["svn", "diff"]
    if self.options.revision:
      cmd += ["-r", self.options.revision]
    if not sys.platform.startswith("win"):
      cmd.append("--diff-cmd=diff")
    cmd.extend(args)
    data = RunShell(cmd)
    count = 0
    for line in data.splitlines():
      if line.startswith("Index:") or line.startswith("Property changes on:"):
        count += 1
        logging.info(line)
    if not count:
      ErrorExit("No valid patches found in output from svn diff")
    return data

  def _CollapseKeywords(self, content, keyword_str):
    """Collapses SVN keywords."""
    # svn cat translates keywords but svn diff doesn't. As a result of this
    # behavior patching.PatchChunks() fails with a chunk mismatch error.
    # This part was originally written by the Review Board development team
    # who had the same problem (http://reviews.review-board.org/r/276/).
    # Mapping of keywords to known aliases
    svn_keywords = {
      # Standard keywords
      'Date':                ['Date', 'LastChangedDate'],
      'Revision':            ['Revision', 'LastChangedRevision', 'Rev'],
      'Author':              ['Author', 'LastChangedBy'],
      'HeadURL':             ['HeadURL', 'URL'],
      'Id':                  ['Id'],

      # Aliases
      'LastChangedDate':     ['LastChangedDate', 'Date'],
      'LastChangedRevision': ['LastChangedRevision', 'Rev', 'Revision'],
      'LastChangedBy':       ['LastChangedBy', 'Author'],
      'URL':                 ['URL', 'HeadURL'],
    }

    def repl(m):
       if m.group(2):
         return "$%s::%s$" % (m.group(1), " " * len(m.group(3)))
       return "$%s$" % m.group(1)
    keywords = [keyword
                for name in keyword_str.split(" ")
                for keyword in svn_keywords.get(name, [])]
    return re.sub(r"\$(%s):(:?)([^\$]+)\$" % '|'.join(keywords), repl, content)

  def GetUnknownFiles(self):
    status = RunShell(["svn", "status", "--ignore-externals"], silent_ok=True)
    unknown_files = []
    for line in status.split("\n"):
      if line and line[0] == "?":
        unknown_files.append(line)
    return unknown_files

  def IsImage(self, filename):
    """Returns true if the filename has an image extension."""
    mimetype =  mimetypes.guess_type(filename)[0]
    if not mimetype:
      return False
    return mimetype.startswith("image/")

  def ReadFile(self, filename):
    """Returns the contents of a file."""
    file = open(filename, 'rb')
    result = ""
    try:
      result = file.read()
    finally:
      file.close()
    return result

  def GetStatus(self, filename):
    """Returns the status of a file."""
    if not self.options.revision:
      status = RunShell(["svn", "status", "--ignore-externals", filename])
      if not status:
        ErrorExit("svn status returned no output for %s" % filename)
      status_lines = status.splitlines()
      # If file is in a cl, the output will begin with
      # "\n--- Changelist 'cl_name':\n".  See
      # http://svn.collab.net/repos/svn/trunk/notes/changelist-design.txt
      if (len(status_lines) == 3 and
          not status_lines[0] and
          status_lines[1].startswith("--- Changelist")):
        status = status_lines[2]
      else:
        status = status_lines[0]
    # If we have a revision to diff against we need to run "svn list"
    # for the old and the new revision and compare the results to get
    # the correct status for a file.
    else:
      dirname, relfilename = os.path.split(filename)
      if dirname not in self.svnls_cache:
        cmd = ["svn", "list", "-r", self.rev_start, dirname or "."]
        out, returncode = RunShellWithReturnCode(cmd)
        if returncode:
          ErrorExit("Failed to get status for %s." % filename)
        old_files = out.splitlines()
        args = ["svn", "list"]
        if self.rev_end:
          args += ["-r", self.rev_end]
        cmd = args + [dirname or "."]
        out, returncode = RunShellWithReturnCode(cmd)
        if returncode:
          ErrorExit("Failed to run command %s" % cmd)
        self.svnls_cache[dirname] = (old_files, out.splitlines())
      old_files, new_files = self.svnls_cache[dirname]
      if relfilename in old_files and relfilename not in new_files:
        status = "D   "
      elif relfilename in old_files and relfilename in new_files:
        status = "M   "
      else:
        status = "A   "
    return status

  def GetBaseFile(self, filename):
    status = self.GetStatus(filename)
    base_content = None
    new_content = None

    # If a file is copied its status will be "A  +", which signifies
    # "addition-with-history".  See "svn st" for more information.  We need to
    # upload the original file or else diff parsing will fail if the file was
    # edited.
    if status[0] == "A" and status[3] != "+":
      # We'll need to upload the new content if we're adding a binary file
      # since diff's output won't contain it.
      mimetype = RunShell(["svn", "propget", "svn:mime-type", filename],
                          silent_ok=True)
      is_binary = mimetype and not mimetype.startswith("text/")
      if not is_binary:
        base_content = ""
      elif self.IsImage(filename):
        new_content = self.ReadFile(filename)
    elif (status[0] in ("M", "D", "R") or
          (status[0] == "A" and status[3] == "+") or  # Copied file.
          (status[0] == " " and status[1] == "M")):  # Property change.
      args = []
      if self.options.revision:
        url = "%s/%s@%s" % (self.svn_base, filename, self.rev_start)
      else:
        # Don't change filename, it's needed later.
        url = filename
        args += ["-r", "BASE"]
      cmd = ["svn"] + args + ["propget", "svn:mime-type", url]
      mimetype, returncode = RunShellWithReturnCode(cmd)
      if returncode:
        # File does not exist in the requested revision.
        # Reset mimetype, it contains an error message.
        mimetype = ""
      is_binary = mimetype and not mimetype.startswith("text/")
      get_base = False
      if status[0] == " " or not is_binary:
        get_base = True
      elif self.IsImage(filename) and status[0] == "M":
        if not self.rev_end:
          new_content = self.ReadFile(filename)
        else:
          url = "%s/%s@%s" % (self.svn_base, filename, self.rev_end)
          new_content = RunShell(["svn", "cat", url],
                                 universal_newlines=True)
        get_base = True

      if get_base:
        if is_binary:
          universal_newlines = False
        else:
          universal_newlines = True
        if self.rev_start:
          # "svn cat -r REV delete_file.txt" doesn't work. cat requires
          # the full URL with "@REV" appended instead of using "-r" option.
          url = "%s/%s@%s" % (self.svn_base, filename, self.rev_start)
          base_content = RunShell(["svn", "cat", url],
                                  universal_newlines=universal_newlines)
        else:
          base_content = RunShell(["svn", "cat", filename],
                                  universal_newlines=universal_newlines)
        if not is_binary:
          args = []
          if self.rev_start:
            url = "%s/%s@%s" % (self.svn_base, filename, self.rev_start)
          else:
            url = filename
            args += ["-r", "BASE"]
          cmd = ["svn"] + args + ["propget", "svn:keywords", url]
          keywords, returncode = RunShellWithReturnCode(cmd)
          if keywords and not returncode:
            base_content = self._CollapseKeywords(base_content, keywords)
    else:
      StatusUpdate("svn status returned unexpected output: %s" % status)
      sys.exit(1)
    return base_content, new_content, is_binary, status[0:5]


class GitVCS(VersionControlSystem):
  """Implementation of the VersionControlSystem interface for Git."""

  def __init__(self, options):
    super(GitVCS, self).__init__(options)
    # Map of filename -> hash of base file.
    self.base_hashes = {}

  def GenerateDiff(self, extra_args):
    # This is more complicated than svn's GenerateDiff because we must convert
    # the diff output to include an svn-style "Index:" line as well as record
    # the hashes of the base files, so we can upload them along with our diff.
    if self.options.revision:
      extra_args = [self.options.revision] + extra_args
    gitdiff = RunShell(["git", "diff", "--full-index"] + extra_args)
    svndiff = []
    filecount = 0
    filename = None
    for line in gitdiff.splitlines():
      match = re.match(r"diff --git a/(.*) b/.*$", line)
      if match:
        filecount += 1
        filename = match.group(1)
        svndiff.append("Index: %s\n" % filename)
      else:
        # The "index" line in a git diff looks like this (long hashes elided):
        #   index 82c0d44..b2cee3f 100755
        # We want to save the left hash, as that identifies the base file.
        match = re.match(r"index (\w+)\.\.", line)
        if match:
          self.base_hashes[filename] = match.group(1)
      svndiff.append(line + "\n")
    if not filecount:
      ErrorExit("No valid patches found in output from git diff")
    return "".join(svndiff)

  def GetUnknownFiles(self):
    status = RunShell(["git", "ls-files", "--exclude-standard", "--others"],
                      silent_ok=True)
    return status.splitlines()

  def GetBaseFile(self, filename):
    hash = self.base_hashes[filename]
    base_content = None
    new_content = None
    is_binary = False
    if hash == "0" * 40:  # All-zero hash indicates no base file.
      status = "A"
      base_content = ""
    else:
      status = "M"
      base_content = RunShell(["git", "show", hash])
    return (base_content, new_content, is_binary, status)


# NOTE: The SplitPatch function is duplicated in engine.py, keep them in sync.
def SplitPatch(data):
  """Splits a patch into separate pieces for each file.

  Args:
    data: A string containing the output of svn diff.

  Returns:
    A list of 2-tuple (filename, text) where text is the svn diff output
      pertaining to filename.
  """
  patches = []
  filename = None
  diff = []
  for line in data.splitlines(True):
    new_filename = None
    if line.startswith('Index:'):
      unused, new_filename = line.split(':', 1)
      new_filename = new_filename.strip()
    elif line.startswith('Property changes on:'):
      unused, temp_filename = line.split(':', 1)
      # When a file is modified, paths use '/' between directories, however
      # when a property is modified '\' is used on Windows.  Make them the same
      # otherwise the file shows up twice.
      temp_filename = temp_filename.strip().replace('\\', '/')
      if temp_filename != filename:
        # File has property changes but no modifications, create a new diff.
        new_filename = temp_filename
    if new_filename:
      if filename and diff:
        patches.append((filename, ''.join(diff)))
      filename = new_filename
      diff = [line]
      continue
    if diff is not None:
      diff.append(line)
  if filename and diff:
    patches.append((filename, ''.join(diff)))
  return patches


def UploadSeparatePatches(issue, rpc_server, patchset, data, options):
  """Uploads a separate patch for each file in the diff output.

  Returns a list of [patch_key, filename] for each file.
  """
  patches = SplitPatch(data)
  rv = []
  for patch in patches:
    if len(patch[1]) > MAX_UPLOAD_SIZE:
      print ("Not uploading the patch for " + patch[0] +
             " because the file is too large.")
      continue
    form_fields = [("filename", patch[0])]
    if not options.download_base:
      form_fields.append(("content_upload", "1"))
    files = [("data", "data.diff", patch[1])]
    ctype, body = EncodeMultipartFormData(form_fields, files)
    url = "/%d/upload_patch/%d" % (int(issue), int(patchset))
    print "Uploading patch for " + patch[0]
    response_body = rpc_server.Send(url, body, content_type=ctype)
    lines = response_body.splitlines()
    if not lines or lines[0] != "OK":
      StatusUpdate("  --> %s" % response_body)
      sys.exit(1)
    rv.append([lines[1], patch[0]])
  return rv


def GuessVCS(options):
  """Helper to guess the version control system.

  This examines the current directory, guesses which VersionControlSystem
  we're using, and returns an instance of the appropriate class.  Exit with an
  error if we can't figure it out.

  Returns:
    A VersionControlSystem instance. Exits if the VCS can't be guessed.
  """
  # Subversion has a .svn in all working directories.
  if os.path.isdir('.svn'):
    logging.info("Guessed VCS = Subversion")
    return SubversionVCS(options)

  # Git has a command to test if you're in a git tree.
  # Try running it, but don't die if we don't have git installed.
  try:
    out, returncode = RunShellWithReturnCode(["git", "rev-parse",
                                              "--is-inside-work-tree"])
    if returncode == 0:
      return GitVCS(options)
  except OSError, (errno, message):
    if errno != 2:  # ENOENT -- they don't have git installed.
      raise

  ErrorExit(("Could not guess version control system. "
             "Are you in a working copy directory?"))


def RealMain(argv, data=None):
  logging.basicConfig(format=("%(asctime).19s %(levelname)s %(filename)s:"
                              "%(lineno)s %(message)s "))
  os.environ['LC_ALL'] = 'C'
  options, args = parser.parse_args(argv[1:])
  global verbosity
  verbosity = options.verbose
  if verbosity >= 3:
    logging.getLogger().setLevel(logging.DEBUG)
  elif verbosity >= 2:
    logging.getLogger().setLevel(logging.INFO)
  vcs = GuessVCS(options)
  if isinstance(vcs, SubversionVCS):
    # base field is only allowed for Subversion.
    # Note: Fetching base files may become deprecated in future releases.
    base = vcs.GuessBase(options.download_base)
  else:
    base = None
  if not base and options.download_base:
    options.download_base = True
    logging.info("Enabled upload of base file")
  if not options.assume_yes:
    vcs.CheckForUnknownFiles()
  if data is None:
    data = vcs.GenerateDiff(args)
  if verbosity >= 1:
    print "Upload server:", options.server, "(change with -s/--server)"
  if options.issue:
    prompt = "Message describing this patch set: "
  else:
    prompt = "New issue subject: "
  message = options.message or raw_input(prompt).strip()
  if not message:
    ErrorExit("A non-empty message is required")
  rpc_server = GetRpcServer(options)
  form_fields = [("subject", message)]
  if base:
    form_fields.append(("base", base))
  if options.issue:
    form_fields.append(("issue", str(options.issue)))
  if options.email:
    form_fields.append(("user", options.email))
  if options.reviewers:
    for reviewer in options.reviewers.split(','):
      if "@" in reviewer and not reviewer.split("@")[1].count(".") == 1:
        ErrorExit("Invalid email address: %s" % reviewer)
    form_fields.append(("reviewers", options.reviewers))
  if options.cc:
    for cc in options.cc.split(','):
      if "@" in cc and not cc.split("@")[1].count(".") == 1:
        ErrorExit("Invalid email address: %s" % cc)
    form_fields.append(("cc", options.cc))
  description = options.description
  if options.description_file:
    if options.description:
      ErrorExit("Can't specify description and description_file")
    file = open(options.description_file, 'r')
    description = file.read()
    file.close()
  if description:
    form_fields.append(("description", description))
  # If we're uploading base files, don't send the email before the uploads, so
  # that it contains the file status.
  if options.send_mail and options.download_base:
    form_fields.append(("send_mail", "1"))
  if not options.download_base:
    form_fields.append(("content_upload", "1"))
  if len(data) > MAX_UPLOAD_SIZE:
    print "Patch is large, so uploading file patches separately."
    files = []
    form_fields.append(("separate_patches", "1"))
  else:
    files = [("data", "data.diff", data)]
  ctype, body = EncodeMultipartFormData(form_fields, files)
  response_body = rpc_server.Send("/upload", body, content_type=ctype)
  if not options.download_base or not files:
    lines = response_body.splitlines()
    if len(lines) >= 2:
      msg = lines[0]
      patchset = lines[1].strip()
      patches = [x.split(" ", 1) for x in lines[2:]]
    else:
      msg = response_body
  else:
    msg = response_body
  StatusUpdate(msg)
  if not response_body.startswith("Issue created.") and \
  not response_body.startswith("Issue updated."):
    sys.exit(0)
  issue = msg[msg.rfind("/")+1:]

  if not files:
    result = UploadSeparatePatches(issue, rpc_server, patchset, data, options)
    if not options.download_base:
      patches = result

  if not options.download_base:
    vcs.UploadBaseFiles(issue, rpc_server, patches, patchset, options)
    if options.send_mail:
      rpc_server.Send("/" + issue + "/mail", payload="")
  return issue


def main():
  try:
    RealMain(sys.argv)
  except KeyboardInterrupt:
    print
    StatusUpdate("Interrupted.")
    sys.exit(1)


if __name__ == "__main__":
  main()<|MERGE_RESOLUTION|>--- conflicted
+++ resolved
@@ -521,8 +521,7 @@
   logging.info("Running %s", command)
   p = subprocess.Popen(command, stdout=subprocess.PIPE,
                        stderr=subprocess.STDOUT, shell=use_shell,
-<<<<<<< HEAD
-                       universal_newlines=universal_newlines)
+                       universal_newlines=True)
   if print_output:
     output_array = []
     while True:
@@ -534,10 +533,6 @@
     output = "".join(output_array)
   else:
     output = p.stdout.read()
-=======
-                       universal_newlines=True)
-  data = p.stdout.read()
->>>>>>> 4decfc8f
   p.wait()
   p.stdout.close()
   return output, p.returncode
