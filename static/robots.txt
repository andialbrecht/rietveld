--- conflicted
+++ resolved
@@ -2,15 +2,4 @@
 # See http://www.robotstxt.org/wc/norobots.html.
 
 User-agent: *
-<<<<<<< HEAD
-Disallow: /*/diff/
-Disallow: /*/diff2/
-Disallow: /*/patch/
-Disallow: /*/publish
-Disallow: /download/
-Disallow: /tarball/
-Disallow: /user/
-Disallow: /rss/
-=======
 Disallow: /
->>>>>>> adcc9f60
