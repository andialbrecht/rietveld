// Copyright 2008 Google Inc.
//
// Licensed under the Apache License, Version 2.0 (the "License");
// you may not use this file except in compliance with the License.
// You may obtain a copy of the License at
//
//     http://www.apache.org/licenses/LICENSE-2.0
//
// Unless required by applicable law or agreed to in writing, software
// distributed under the License is distributed on an "AS IS" BASIS,
// WITHOUT WARRANTIES OR CONDITIONS OF ANY KIND, either express or implied.
// See the License for the specific language governing permissions and
// limitations under the License.

// Generic helpers

/**
 * Create a new XMLHttpRequest in a cross-browser-compatible way.
 * @return XMLHttpRequest object
 */
function M_getXMLHttpRequest() {
  try {
    return new XMLHttpRequest();
  } catch (e) { }

  try {
    return new ActiveXObject("Msxml2.XMLHTTP");
  } catch (e) { }

  try {
    return new ActiveXObject("Microsoft.XMLHTTP");
  } catch (e) { }

  return null;
}

/**
 * Finds the element's parent in the DOM tree.
 * @param {Element} element The element whose parent we want to find
 * @return The parent element of the given element
 */
function M_getParent(element) {
  if (element.parentNode) {
    return element.parentNode;
  } else if (element.parentElement) {
    // IE compatibility. Why follow standards when you can make up your own?
    return element.parentElement;
  }
  return null;
}

/**
 * Finds the event's target in a way that works on all browsers.
 * @param {Event} e The event object whose target we want to find
 * @return The element receiving the event
 */
function M_getEventTarget(e) {
  var src = e.srcElement ? e.srcElement : e.target;
  return src;
}

/**
 * Function to determine if we are in a KHTML-based browser(Konq/Safari).
 * @return Boolean of whether we are in a KHTML browser
 */
function M_isKHTML() {
  var agt = navigator.userAgent.toLowerCase();
  return (agt.indexOf("safari") != -1) || (agt.indexOf("khtml") != -1);
}

/**
 * Function to determine if we are running in an IE browser.
 * @return Boolean of whether we are running in IE
 */
function M_isIE() {
  return (navigator.userAgent.toLowerCase().indexOf("msie") != -1) &&
         !window.opera;
}

/**
 * Function to determine if we are in a WebKit-based browser (Chrome/Safari).
 * @return Boolean of whether we are in a WebKit browser
 */
function M_isWebKit() {
  return navigator.userAgent.toLowerCase().indexOf("webkit") != -1;
}

/**
 * Stop the event bubbling in a browser-independent way. Sometimes required
 * when it is not easy to return true when an event is handled.
 * @param {Window} win The window in which this event is happening
 * @param {Event} e The event that we want to cancel
 */
function M_stopBubble(win, e) {
  if (!e) {
    e = win.event;
  }
  e.cancelBubble = true;
  if (e.stopPropagation) {
    e.stopPropagation();
  }
}

/**
 * Return distance in pixels from the top of the document to the given element.
 * @param {Element} element The element whose offset we want to find
 * @return Integer value of the height of the element from the top
 */
function M_getPageOffsetTop(element) {
  var y = element.offsetTop;
  if (element.offsetParent != null) {
    y += M_getPageOffsetTop(element.offsetParent);
  }
  return y;
}

/**
 * Return distance in pixels of the given element from the left of the document.
 * @param {Element} element The element whose offset we want to find
 * @return Integer value of the horizontal position of the element
 */
function M_getPageOffsetLeft(element) {
  var x = element.offsetLeft;
  if (element.offsetParent != null) {
    x += M_getPageOffsetLeft(element.offsetParent);
  }
  return x;
}

/**
 * Find the height of the window viewport.
 * @param {Window} win The window whose viewport we would like to measure
 * @return Integer value of the height of the given window
 */
function M_getWindowHeight(win) {
  return M_getWindowPropertyByBrowser_(win, M_getWindowHeightGetters_);
}

/**
 * Find the vertical scroll position of the given window.
 * @param {Window} win The window whose scroll position we want to find
 * @return Integer value of the scroll position of the given window
 */
function M_getScrollTop(win) {
  return M_getWindowPropertyByBrowser_(win, M_getScrollTopGetters_);
}

/**
 * Scroll the target element into view at 1/3rd of the window height only if
 * the scrolling direction matches the direction that was asked for.
 * @param {Window} win The window in which the element resides
 * @param {Element} element The element that we want to bring into view
 * @param {Integer} direction Positive for scroll down, negative for scroll up
 */
function M_scrollIntoView(win, element, direction) {
  var elTop = M_getPageOffsetTop(element);
  var winHeight = M_getWindowHeight(win);
  var targetScroll = elTop - winHeight / 3;
  var scrollTop = M_getScrollTop(win);

  if ((direction > 0 && scrollTop < targetScroll) ||
      (direction < 0 && scrollTop > targetScroll)) {
    win.scrollTo(M_getPageOffsetLeft(element), targetScroll);
  }
}

/**
 * Returns whether the element is visible.
 * @param {Window} win The window that the element resides in
 * @param {Element} element The element whose visibility we want to determine
 * @return Boolean of whether the element is visible in the window or not
 */
function M_isElementVisible(win, element) {
  var elTop = M_getPageOffsetTop(element);
  var winHeight = M_getWindowHeight(win);
  var winTop = M_getScrollTop(win);
  if (elTop < winTop || elTop > winTop + winHeight) {
    return false;
  }
  return true;
}

// Cross-browser compatibility quirks and methodology borrowed from
// common.js

var M_getWindowHeightGetters_ = {
  ieQuirks_: function(win) {
    return win.document.body.clientHeight;
  },
  ieStandards_: function(win) {
    return win.document.documentElement.clientHeight;
  },
  dom_: function(win) {
    return win.innerHeight;
  }
};

var M_getScrollTopGetters_ = {
  ieQuirks_: function(win) {
    return win.document.body.scrollTop;
  },
  ieStandards_: function(win) {
    return win.document.documentElement.scrollTop;
  },
  dom_: function(win) {
    return win.pageYOffset;
  }
};

/**
 * Slightly modified from common.js: Konqueror has the CSS1Compat property
 * but requires the standard DOM functionlity, not the IE one.
 */
function M_getWindowPropertyByBrowser_(win, getters) {
  try {
    if (!M_isKHTML() && "compatMode" in win.document &&
        win.document.compatMode == "CSS1Compat") {
      return getters.ieStandards_(win);
    } else if (M_isIE()) {
      return getters.ieQuirks_(win);
    }
  } catch (e) {
    // Ignore for now and fall back to DOM method
  }

  return getters.dom_(win);
}

// Global search box magic (global.html)

/**
 * Handle the onblur action of the search box, replacing it with greyed out
 * instruction text when it is empty.
 * @param {Element} element The search box element
 */
function M_onSearchBlur(element) {
  var defaultMsg = "Enter a changelist#, user, or group";
  if (element.value.length == 0 || element.value == defaultMsg) {
    element.style.color = "gray";
    element.value = defaultMsg;
  } else {
    element.style.color = "";
  }
}

/**
 * Handle the onfocus action of the search box, emptying it out if no new text
 * was entered.
 * @param {Element} element The search box element
 */
function M_onSearchFocus(element) {
  if (element.style.color == "gray") {
    element.style.color = "";
    element.value = "";
  }
}

// Inline diffs (changelist.html)

/**
 * Creates an iframe to load the diff in the background and when that's done,
 * calls a function to transfer the contents of the iframe into the current DOM.
 * @param {Integer} suffix The number associated with that diff
 * @param {String} url The URL that the diff should be fetched from
 * @return false (for event bubbling purposes)
 */
function M_showInlineDiff(suffix, url) {
  var hide = document.getElementById("hide-" + suffix);
  var show = document.getElementById("show-" + suffix);
  var frameDiv = document.getElementById("frameDiv-" + suffix);
  var dumpDiv = document.getElementById("dumpDiv-" + suffix);
  var diffTR = document.getElementById("diffTR-" + suffix);
  var hideAll = document.getElementById("hide-alldiffs");
  var showAll = document.getElementById("show-alldiffs");

  /* Twiddle the "show/hide all diffs" link */
  if (hide.style.display != "") {
    M_CL_hiddenInlineDiffCount -= 1;
    if (M_CL_hiddenInlineDiffCount == M_CL_maxHiddenInlineDiffCount) {
      showAll.style.display = "inline";
      hideAll.style.display = "none";
    } else {
      showAll.style.display = "none";
      hideAll.style.display = "inline";
    }
  }

  hide.style.display = "";
  show.style.display = "none";
  dumpDiv.style.display = "block"; // XXX why not ""?
  diffTR.style.display = "";
  if (!frameDiv.innerHTML) {
    if (M_isKHTML()) {
      frameDiv.style.display = "block"; // XXX why not ""?
    }
    frameDiv.innerHTML = "<iframe src='" + url + "'" +
    " onload='M_dumpInlineDiffContent(this, \"" + suffix + "\")'"+
    "height=1>your browser does not support iframes!</iframe>";
  }
  return false;
}

/**
 * Hides the diff that was retrieved with M_showInlineDiff.
 * @param {Integer} suffix The number associated with the diff we want to hide
 */
function M_hideInlineDiff(suffix) {
  var hide = document.getElementById("hide-" + suffix);
  var show = document.getElementById("show-" + suffix);
  var dumpDiv = document.getElementById("dumpDiv-" + suffix);
  var diffTR = document.getElementById("diffTR-" + suffix);
  var hideAll = document.getElementById("hide-alldiffs");
  var showAll = document.getElementById("show-alldiffs");

  /* Twiddle the "show/hide all diffs" link */
  if (hide.style.display != "none") {
    M_CL_hiddenInlineDiffCount += 1;
    if (M_CL_hiddenInlineDiffCount == M_CL_maxHiddenInlineDiffCount) {
      showAll.style.display = "inline";
      hideAll.style.display = "none";
    } else {
      showAll.style.display = "none";
      hideAll.style.display = "inline";
    }
  }

  hide.style.display = "none";
  show.style.display = "inline";
  diffTR.style.display = "none";
  dumpDiv.style.display = "none";
  return false;
}

/**
 * Dumps the content of the given iframe into the appropriate div in order
 * for the diff to be displayed.
 * @param {Element} iframe The IFRAME that contains the diff data
 * @param {Integer} suffix The number associated with the diff
 */
function M_dumpInlineDiffContent(iframe, suffix) {
  var dumpDiv = document.getElementById("dumpDiv-" + suffix);
  dumpDiv.style.display = "block"; // XXX why not ""?
  dumpDiv.innerHTML = iframe.contentWindow.document.body.innerHTML;
  // TODO: The following should work on all browsers instead of the
  // innerHTML hack above. At this point I don't remember what the exact
  // problem was, but it didn't work for some reason.
  // dumpDiv.appendChild(iframe.contentWindow.document.body);
  if (M_isKHTML()) {
    var frameDiv = document.getElementById("frameDiv-" + suffix);
    frameDiv.style.display = "none";
  }
}

/**
 * Goes through all the diffs and triggers the onclick action on them which
 * should start the mechanism for displaying them.
 * @param {Integer} num The number of diffs to display (0-indexed)
 */
function M_showAllDiffs(num) {
  for (var i = 0; i < num; i++) {
    var link = document.getElementById('show-' + i);
    // Since the user may not have JS, the template only shows the diff inline
    // for the onclick action, not the href. In order to activate it, we must
    // call the link's onclick action.
    if (link.className.indexOf("reverted") == -1) {
      link.onclick();
    }
  }
}

/**
 * Goes through all the diffs and hides them by triggering the hide link.
 * @param {Integer} num The number of diffs to hide (0-indexed)
 */
function M_hideAllDiffs(num) {
  for (var i = 0; i < num; i++) {
    var link = document.getElementById('hide-' + i);
    // If the user tries to hide, that means they have JS, which in turn means
    // that we can just set href in the href of the hide link.
    link.onclick();
  }
}

// Inline comment submission forms (changelist.html, file.html)

/**
 * Changes the elements display style to "" which renders it visible.
 * @param {String|Element} elt The id of the element or the element itself
 */
function M_showElement(elt) {
  if (typeof elt == "string") {
    elt = document.getElementById(elt);
  }
  if (elt) elt.style.display = "";
}

/**
 * Changes the elements display style to "none" which renders it invisible.
 * @param {String|Element} elt The id of the element or the element itself
 */
function M_hideElement(elt) {
  if (typeof elt == "string") {
    elt = document.getElementById(elt);
  }
  if (elt) elt.style.display = "none";
}

/**
 * Toggle the visibility of a section. The little indicator triangle will also
 * be toggled.
 * @param {String} id The id of the target element
 */
function M_toggleSection(id) {
  var sectionStyle = document.getElementById(id).style;
  var pointerStyle = document.getElementById(id + "-pointer").style;

  if (sectionStyle.display == "none") {
    sectionStyle.display = "";
    pointerStyle.backgroundImage = "url('" + media_url + "opentriangle.gif')";
  } else {
    sectionStyle.display = "none";
    pointerStyle.backgroundImage = "url('" + media_url + "closedtriangle.gif')";
  }
}


/**
 * Callback for XMLHttpRequest.
 */
function M_PatchSetFetched() {
  if (http_request.readyState != 4)
    return;

  var section = document.getElementById(http_request.div_id);
  if (http_request.status == 200) {
    section.innerHTML = http_request.responseText;
    /* initialize dashboardState again to update cached patch rows */
    if (dashboardState) dashboardState.initialize();
  } else {
    section.innerHTML =
        '<div style="color:red">Could not load the patchset (' +
        http_request.status + ').</div>';
  }
}

/**
 * Toggle the visibility of a patchset, and fetches it if necessary.
 * @param {String} issue The issue key
 * @param {String} id The patchset key
 */
function M_toggleSectionForPS(issue, patchset) {
  var id = 'ps-' + patchset;
  M_toggleSection(id);
  var section = document.getElementById(id);
  if (section.innerHTML.search("<div") != -1)
    return;

  section.innerHTML = "<div>Loading...</div>"
  http_request = M_getXMLHttpRequest();
  if (!http_request)
    return;

  http_request.open('GET', base_url + issue + "/patchset/" + patchset, true);
  http_request.onreadystatechange = M_PatchSetFetched;
  http_request.div_id = id;
  http_request.send(null);
}

<<<<<<< HEAD
=======
/**
 * Change the commit bit for the given issue by using edit_flags.
 * @param {String} issue The issue key
 */
function M_editFlags(issue) {
  var httpreq = M_getXMLHttpRequest();
  if (!httpreq) {
    return true;
  }
  // This timeout can potentially race with the request coming back OK. In
  // general, if it hasn't come back for 60 seconds, it won't ever come back.
  var aborted = false;
  var httpreq_timeout = setTimeout(function() {
    aborted = true;
    httpreq.abort();
    alert("Commit bit could not be updated for 60 seconds. Please ensure " +
          "connectivity (and that the server is up) and try again.");
  }, 60000);
  httpreq.onreadystatechange = function () {
    // Firefox 2.0, at least, runs this with readyState = 4 but all other
    // fields unset when the timeout aborts the request, against all
    // documentation.
    if (httpreq.readyState == 4 && !aborted) {
      clearTimeout(httpreq_timeout);
      if (httpreq.status != 200) {
        alert("An error occurred while trying to set the commit bit");
      }
    }
  }
  httpreq.open("POST", base_url + issue + "/edit_flags", true);
  httpreq.setRequestHeader("Content-Type", "application/x-www-form-urlencoded");
  var req = [];
  var len = document.commitform.elements.length;
  for (var i = 0; i < len; i++) {
    var element = document.commitform.elements[i];
    var value = undefined;
    if (element.type == "hidden") {
      value = element.value;
    } else if (element.type == "checkbox") {
      if (element.checked) {
        value = '1';
      } else {
        value = '0';
      }
    }
    if (value != undefined) {
      req.push(element.name + "=" + encodeURIComponent(value));
    }
  }
  httpreq.send(req.join("&"));
  return true;
}

/**
 * Toggle the visibility of the "Quick LGTM" link on the changelist page.
 * @param {String} id The id of the target element
 */
function M_toggleQuickLGTM(id) {
  M_toggleSection(id);
  window.scrollTo(0, document.body.offsetHeight);
}

>>>>>>> e30a4b27
// Comment expand/collapse

/**
 * Toggles whether the specified changelist comment is expanded/collapsed.
 * @param {Integer} cid The comment id, 0-indexed
 */
function M_switchChangelistComment(cid) {
  M_switchCommentCommon_('cl', String(cid));
}

/**
 * Toggles a comment or patchset.
 *
 * If the anchor has the form "#msgNUMBER" a message is toggled.
 * If the anchor has the form "#psNUMBER" a patchset is toggled.
 */
function M_toggleIssueOverviewByAnchor() {
  var href = window.location.href;
  var idx_hash = href.lastIndexOf('#');
  if (idx_hash != -1) {
    var anchor = href.slice(idx_hash+1, href.length);
    if (anchor.slice(0, 3) == 'msg') {
      var elem = document.getElementById(anchor);
      elem.className += ' referenced';
      var num = elem.getAttribute('name');
      M_switchChangelistComment(num);
    } else if (anchor.slice(0, 2) == 'ps') {
      // hide last patchset which is visible by default.
      M_toggleSectionForPS(issueId, lastPSId);
      M_toggleSectionForPS(issueId, anchor.slice(2, anchor.length));
    }
  }
}

/**
 * Toggles whether the specified inline comment is expanded/collapsed.
 * @param {Integer} cid The comment id, 0-indexed
 * @param {Integer} lineno The lineno associated with the comment
 * @param {String} side The side (a/b) associated with the comment
 */
function M_switchInlineComment(cid, lineno, side) {
  M_switchCommentCommon_('inline', String(cid) + "-" + lineno + "-" + side);
}

/**
 * Used to expand all comments, hiding the preview and showing the comment.
 * @param {String} prefix The level of the comment -- one of
 *                        ('cl', 'file', 'inline')
 * @param {Integer} num_comments The number of comments to show
 */
function M_showAllComments(prefix, num_comments) {
  for (var i = 0; i < num_comments; i++) {
    M_hideElement(prefix + "-preview-" + i);
    M_showElement(prefix + "-comment-" + i);
  }
}

/**
 * Used to collpase all comments, showing the preview and hiding the comment.
 * @param {String} prefix The level of the comment -- one of
 *                        ('cl', 'file', 'inline')
 * @param {Integer} num_comments The number of comments to hide
 */
function M_hideAllComments(prefix, num_comments) {
  for (var i = 0; i < num_comments; i++) {
    M_showElement(prefix + "-preview-" + i);
    M_hideElement(prefix + "-comment-" + i);
  }
}

// Common methods for comment handling (changelist.html, file.html,
// comment_form.html)

/**
 * Toggles whether the specified comment is expanded/collapsed. Works in
 * the review form.
 * @param {String} prefix The prefix of the comment element name.
 * @param {String} suffix The suffix of the comment element name.
 */
function M_switchCommentCommon_(prefix, suffix) {
  prefix && (prefix +=  '-');
  suffix && (suffix =  '-' + suffix);
  var previewSpan = document.getElementById(prefix + 'preview' + suffix);
  var commentDiv = document.getElementById(prefix + 'comment' + suffix);
  if (!previewSpan || !commentDiv) {
    alert('Failed to find comment element: ' +
          prefix + 'comment' + suffix + '. Please send ' +
          'this message with the URL to the app owner');
    return;
  }
  if (previewSpan.style.display == 'none') {
    M_showElement(previewSpan);
    M_hideElement(commentDiv);
  } else {
    M_hideElement(previewSpan);
    M_showElement(commentDiv);
  }
}

/**
 * Expands all inline comments.
 */
function M_expandAllInlineComments() {
  M_showAllInlineComments();
  var comments = document.getElementsByName("inline-comment");
  var commentsLength = comments.length;
  for (var i = 0; i < commentsLength; i++) {
    comments[i].style.display = "";
  }
  var previews = document.getElementsByName("inline-preview");
  var previewsLength = previews.length;
  for (var i = 0; i < previewsLength; i++) {
    previews[i].style.display = "none";
  }
}

/**
 * Collapses all inline comments.
 */
function M_collapseAllInlineComments() {
  M_showAllInlineComments();
  var comments = document.getElementsByName("inline-comment");
  var commentsLength = comments.length;
  for (var i = 0; i < commentsLength; i++) {
    comments[i].style.display = "none";
  }
  var previews = document.getElementsByName("inline-preview");
  var previewsLength = previews.length;
  for (var i = 0; i < previewsLength; i++) {
    previews[i].style.display = "";
  }
}

// Non-inline comment actions

/**
 * Sets up a reply form for a given comment (non-inline).
 * @param {String} author The author of the comment being replied to
 * @param {String} written_time The formatted time when that comment was written
 * @param {String} ccs A string containing the ccs to default to
 * @param {Integer} cid The number of the comment being replied to, so that the
 *                      form may be placed in the appropriate location
 * @param {String} prefix The level of the comment -- one of
 *                        ('cl', 'file', 'inline')
 * @param {Integer} opt_lineno (optional) The line number the comment should be
 *                                        attached to
 * @param {String} opt_snapshot (optional) The snapshot ID of the comment being
 *                                         replied to
 */
function M_replyToComment(author, written_time, ccs, cid, prefix, opt_lineno,
                          opt_snapshot) {
  var form = document.getElementById("comment-form-" + cid);
  if (!form) {
    form = document.getElementById("dareplyform");
    if (!form) {
      form = document.getElementById("daform"); // XXX for file.html
    }
    form = form.cloneNode(true);
    form.name = form.id = "comment-form-" + cid;
    M_createResizer_(form, cid);
    document.getElementById(prefix + "-comment-" + cid).appendChild(form);
  }
  form.style.display = "";
  form.reply_to.value = cid;
  form.ccs.value = ccs;
  if (typeof opt_lineno != 'undefined' && typeof opt_snapshot != 'undefined') {
    form.lineno.value = opt_lineno;
    form.snapshot.value = opt_snapshot;
  }
  form.text.value = "On " + written_time + ", " + author + " wrote:\n";
  var divs = document.getElementsByName("comment-text-" + cid);
  M_setValueFromDivs(divs, form.text);
  form.text.value += "\n";
  form.text.focus();
}


/**
/* TODO(andi): docstring
 */
function M_replyToMessage(message_id, written_time, author) {
  var form = document.getElementById('message-reply-form');
  form = form.cloneNode(true);
  var container = document.getElementById('message-reply-'+message_id);
  var replyLink = document.getElementById('message-reply-href-'+message_id);
  var msgTextarea = replyLink.nextSibling.nextSibling;
  form.insertBefore(msgTextarea, form.firstChild);
  M_showElement(msgTextarea);
  container.appendChild(form);
  M_showElement(container);

  form.discard.onclick = function () {
    form.message.value = "";
    M_getParent(container).insertBefore(msgTextarea, replyLink.nextSibling.nextSibling);
    M_showElement(replyLink);
    M_hideElement(msgTextarea);
    container.innerHTML = "";
  }

  if (!form.message.value) {
    form.message.value = "On " + written_time + ", " + author + " wrote:\n";
    var divs = document.getElementsByName("cl-message-" + message_id);
    form.message.focus();
    M_setValueFromDivs(divs, form.message);
    form.message.value += "\n";
  }
  M_addTextResizer_(form);
  M_hideElement(replyLink);
}


/**
 * Edits a non-inline draft comment.
 * @param {Integer} cid The number of the comment to be edited
 */
function M_editComment(cid) {
  var suffix = String(cid);
  var form = document.getElementById("comment-form-" + suffix);
  if (!form) {
    alert("Form " + suffix + " does not exist. Please send this message " +
          "with the URL to the app owner");
    return false;
  }
  var texts = document.getElementsByName("comment-text-" + suffix);
  var textsLength = texts.length;
  for (var i = 0; i < textsLength; i++) {
    texts[i].style.display = "none";
  }
  M_hideElement("edit-link-" + suffix);
  M_hideElement("undo-link-" + suffix);
  form.style.display = "";
  form.text.focus();
}

/**
 * Used to cancel comment editing, this will revert the text of the comment
 * and hide its form.
 * @param {Element} form The form that contains this comment
 * @param {Integer} cid The number of the comment being hidden
 */
function M_resetAndHideComment(form, cid) {
  form.text.blur();
  form.text.value = form.oldtext.value;
  form.style.display = "none";
  var texts = document.getElementsByName("comment-text-" + cid);
  var textsLength = texts.length;
  for (var i = 0; i < textsLength; i++) {
    texts[i].style.display = "";
  }
  M_showElement("edit-link-" + cid);
}

/**
 * Removing a draft comment is the same as setting its text contents to nothing.
 * @param {Element} form The form containing the draft comment to be discarded
 * @return true in order for the form submission to continue
 */
function M_removeComment(form) {
  form.text.value = "";
  return true;
}


// Inline comments (file.html)

/**
 * Helper method to assign an onclick handler to an inline 'Cancel' button.
 * @param {Element} form The form containing the cancel button
 * @param {Function} cancelHandler A function with one 'form' argument
 * @param {Array} opt_handlerParams An array whose first three elements are:
 *   {String} cid The number of the comment
 *   {String} lineno The line number of the comment
 *   {String} side 'a' or 'b'
 */
function M_assignToCancel_(form, cancelHandler, opt_handlerParams) {
  var elementsLength = form.elements.length;
  for (var i = 0; i < elementsLength; ++i) {
    if (form.elements[i].getAttribute("name") == "cancel") {
      form.elements[i].onclick = function() {
        if (typeof opt_handlerParams != "undefined") {
          var cid = opt_handlerParams[0];
          var lineno = opt_handlerParams[1];
          var side = opt_handlerParams[2];
          cancelHandler(form, cid, lineno, side);
        } else {
          cancelHandler(form);
        }
      };
      return;
    }
  }
}

/**
 * Helper method to assign an onclick handler to an inline '[+]' link.
 * @param {Element} form The form containing the resizer
 * @param {String} suffix The suffix of the comment form id: lineno-side
 */
function M_createResizer_(form, suffix) {
  if (!form.hasResizer) {
    var resizer = document.getElementById("resizer").cloneNode(true);
    resizer.onclick = function() {
      var form = document.getElementById("comment-form-" + suffix);
      if (!form) return;
      form.text.rows += 5;
      form.text.focus();
    };

    var elementsLength = form.elements.length;
    for (var i = 0; i < elementsLength; ++i) {
      var node = form.elements[i];
      if (node.nodeName == "TEXTAREA") {
        var parent = M_getParent(node);
        parent.insertBefore(resizer, node.nextSibling);
        resizer.style.display = "";
        form.hasResizer = true;
      }
    }
  }
}

/**
 * Like M_createResizer_(), but updates the form's first textarea field.
 * This is assumed not to be the last field.
 * @param {Element} form The form whose textarea field to update.
 */
function M_addTextResizer_(form) {
  if (M_isWebKit()) {
    return; // WebKit has its own resizer.
  }
  var elementsLength = form.elements.length;
  for (var i = 0; i < elementsLength; ++i) {
    var node = form.elements[i];
    if (node.nodeName == "TEXTAREA") {
      var parent = M_getParent(node);
      var resizer = document.getElementById("resizer").cloneNode(true);
      var next = node.nextSibling;
      parent.insertBefore(resizer, next);
      resizer.onclick = function() {
	node.rows += 5;
	node.focus();
      };
      resizer.style.display = "";
      if (next && next.className == "resizer") { // Remove old resizer.
	parent.removeChild(next);
      }
      break;
    }
  }
}

/**
 * Helper method to assign an onclick handler to an inline 'Save' button.
 * @param {Element} form The form containing the save button
 * @param {String} cid The number of the comment
 * @param {String} lineno The line number of the comment
 * @param {String} side 'a' or 'b'
 */
function M_assignToSave_(form, cid, lineno, side) {
  var elementsLength = form.elements.length;
  for (var i = 0; i < elementsLength; ++i) {
    if (form.elements[i].getAttribute("name") == "save") {
      form.elements[i].onclick = function() {
        return M_submitInlineComment(form, cid, lineno, side);
      };
      return;
    }
  }
}

/**
 * Creates an inline comment at the given line number and side of the diff.
 * @param {String} lineno The line number of the new comment
 * @param {String} side Either 'a' or 'b' signifying the side of the diff
 */
function M_createInlineComment(lineno, side) {
  // The first field of the suffix is typically the cid, but we choose '-1'
  // here since the backend has not assigned the new comment a cid yet.
  var suffix = "-1-" + lineno + "-" + side;
  var form = document.getElementById("comment-form-" + suffix);
  if (!form) {
    form = document.getElementById("dainlineform").cloneNode(true);
    form.name = form.id = "comment-form-" + suffix;
    M_assignToCancel_(form, M_removeTempInlineComment);
    M_createResizer_(form, suffix);
    M_assignToSave_(form, "-1", lineno, side);
    // There is a "text" node before the "div" node
    form.childNodes[1].setAttribute("name", "comment-border");
    var id = (side == 'a' ? "old" : "new") + "-line-" + lineno;
    var td = document.getElementById(id);
    td.appendChild(form);
    var tr = M_getParent(td);
    tr.setAttribute("name", "hook");
    hookState.updateHooks();
  }
  form.style.display = "";
  form.lineno.value = lineno;
  if (side == 'b') {
    form.snapshot.value = new_snapshot;
  } else {
    form.snapshot.value = old_snapshot;
  }
  form.side.value = side;
  var savedDraftKey = "new-" + form.lineno.value + "-" + form.snapshot.value;
  M_restoreDraftText_(savedDraftKey, form);
  form.text.focus();
  hookState.gotoHook(0);
}

/**
 * Removes a never-submitted 'Reply' inline comment from existence (created via
 * M_replyToInlineComment).
 * @param {Element} form The form that contains the comment to be removed
 * @param {String} cid The number of the comment
 * @param {String} lineno The line number of the comment
 * @param {String} side 'a' or 'b'
 */
function M_removeTempReplyInlineComment(form, cid, lineno, side) {
  var divInlineComment = M_getParent(form);
  var divCommentBorder = M_getParent(divInlineComment);
  var td = M_getParent(divCommentBorder);
  var tr = M_getParent(td);
  form.cancel.blur();
  // The order of the subsequent lines is sensitive to browser compatibility.
  var suffix = cid + "-" + lineno + "-" + side;
  M_saveDraftText_("reply-" + suffix, form.text.value);
  divInlineComment.removeChild(form);
  M_updateRowHook(tr);
}

/**
 * Removes a never-submitted inline comment from existence (created via
 * M_createInlineComment). Saves the existing text for the next time a draft is
 * created on the same line.
 * @param {Element} form The form that contains the comment to be removed
 */
function M_removeTempInlineComment(form) {
  var td = M_getParent(form);
  var tr = M_getParent(td);
  // The order of the subsequent lines is sensitive to browser compatibility.
  var savedDraftKey = "new-" + form.lineno.value + "-" + form.snapshot.value;
  M_saveDraftText_(savedDraftKey, form.text.value);
  form.cancel.blur();
  td.removeChild(form);
  M_updateRowHook(tr);
}

/**
 * Helper to edit a draft inline comment.
 * @param {String} cid The number of the comment
 * @param {String} lineno The line number of the comment
 * @param {String} side 'a' or 'b'
 * @return {Element} The form that contains the comment
 */
function M_editInlineCommentCommon_(cid, lineno, side) {
  var suffix = cid + "-" + lineno + "-" + side;
  var form = document.getElementById("comment-form-" + suffix);
  if (!form) {
    alert("Form " + suffix + " does not exist. Please send this message " +
          "with the URL to the app owner");
    return false;
  }
  M_createResizer_(form, suffix);

  var texts = document.getElementsByName("comment-text-" + suffix);
  var textsLength = texts.length;
  for (var i = 0; i < textsLength; i++) {
    texts[i].style.display = "none";
  }
  var hides = document.getElementsByName("comment-hide-" + suffix);
  var hidesLength = hides.length;
  for (var i = 0; i < hidesLength; i++) {
    hides[i].style.display = "none";
    var links = hides[i].getElementsByTagName("A");
    if (links && links.length > 0) {
      var link = links[0];
      link.innerHTML = "Show quoted text";
    }
  }

  M_hideElement("edit-link-" + suffix);
  M_hideElement("undo-link-" + suffix);
  form.style.display = "";
  var parent = document.getElementById("inline-comment-" + suffix);
  if (parent && parent.style.display == "none") {
    M_switchInlineComment(cid, lineno, side);
  }
  form.text.focus();
  hookState.gotoHook(0);
  return form;
}

/**
 * Edits a draft inline comment.
 * @param {String} cid The number of the comment
 * @param {String} lineno The line number of the comment
 * @param {String} side 'a' or 'b'
 */
function M_editInlineComment(cid, lineno, side) {
  M_editInlineCommentCommon_(cid, lineno, side);
}

/**
 * Restores a canceled draft inline comment for editing.
 * @param {String} cid The number of the comment
 * @param {String} lineno The line number of the comment
 * @param {String} side 'a' or 'b'
 */
function M_restoreEditInlineComment(cid, lineno, side) {
  var form = M_editInlineCommentCommon_(cid, lineno, side);
  var savedDraftKey = "edit-" + cid + "-" + lineno + "-" + side;
  M_restoreDraftText_(savedDraftKey, form, false);
}

/**
 * Helper to reply to an inline comment.
 * @param {String} author The author of the comment being replied to
 * @param {String} written_time The formatted time when that comment was written
 * @param {String} ccs A string containing the ccs to default to
 * @param {String} cid The number of the comment being replied to, so that the
 *                     form may be placed in the appropriate location
 * @param {String} lineno The line number of the comment
 * @param {String} side 'a' or 'b'
 * @param {String} opt_reply The response to pre-fill with.
 * @param {Boolean} opt_submit This will submit the comment right after
 *                             creation. Only makes sense when opt_reply is set
 * @return {Element} The form that contains the comment
 */
function M_replyToInlineCommentCommon_(author, written_time, cid, lineno,
                                       side, opt_reply, opt_submit) {
  var suffix = cid + "-" + lineno + "-" + side;
  var form = document.getElementById("comment-form-" + suffix);
  if (!form) {
    form = document.getElementById("dainlineform").cloneNode(true);
    form.name = form.id = "comment-form-" + suffix;
    M_assignToCancel_(form, M_removeTempReplyInlineComment,
                      [cid, lineno, side]);
    M_assignToSave_(form, cid, lineno, side);
    M_createResizer_(form, suffix);
    var parent = document.getElementById("inline-comment-" + suffix);
    if (parent.style.display == "none") {
      M_switchInlineComment(cid, lineno, side);
    }
    parent.appendChild(form);
  }
  form.style.display = "";
  form.lineno.value = lineno;
  if (side == 'b') {
    form.snapshot.value = new_snapshot;
  } else {
    form.snapshot.value = old_snapshot;
  }
  form.side.value = side;
  if (!M_restoreDraftText_("reply-" + suffix, form, false) ||
      typeof opt_reply != "undefined") {
    form.text.value = "On " + written_time + ", " + author + " wrote:\n";
    var divs = document.getElementsByName("comment-text-" + suffix);
    M_setValueFromDivs(divs, form.text);
    form.text.value += "\n";
    if (typeof opt_reply != "undefined") {
      form.text.value += opt_reply;
    }
    if (opt_submit) {
      M_submitInlineComment(form, cid, lineno, side);
      return;
    }
  }
  form.text.focus();
  hookState.gotoHook(0);
  return form;
}

/**
 * Replies to an inline comment.
 * @param {String} author The author of the comment being replied to
 * @param {String} written_time The formatted time when that comment was written
 * @param {String} ccs A string containing the ccs to default to
 * @param {String} cid The number of the comment being replied to, so that the
 *                     form may be placed in the appropriate location
 * @param {String} lineno The line number of the comment
 * @param {String} side 'a' or 'b'
 * @param {String} opt_reply The response to pre-fill with.
 * @param {Boolean} opt_submit This will submit the comment right after
 *                             creation. Only makes sense when opt_reply is set
 */
function M_replyToInlineComment(author, written_time, cid, lineno, side,
                                opt_reply, opt_submit) {
  M_replyToInlineCommentCommon_(author, written_time, cid, lineno, side,
                                opt_reply, opt_submit);
}

/**
 * Restores a canceled draft inline comment for reply.
 * @param {String} author The author of the comment being replied to
 * @param {String} written_time The formatted time when that comment was written
 * @param {String} ccs A string containing the ccs to default to
 * @param {String} cid The number of the comment being replied to, so that the
 *                     form may be placed in the appropriate location
 * @param {String} lineno The line number of the comment
 * @param {String} side 'a' or 'b'
 */
function M_restoreReplyInlineComment(author, written_time, cid, lineno,
                                     side) {
  var form = M_replyToInlineCommentCommon_(author, written_time, cid,
                                           lineno, side);
  var savedDraftKey = "reply-" + cid + "-" + lineno + "-" + side;
  M_restoreDraftText_(savedDraftKey, form, false);
}

/**
 * Updates an inline comment td with the given HTML.
 * @param {Element} td The TD that contains the inline comment
 * @param {String} html The text to be put into .innerHTML of the td
 */
function M_updateInlineComment(td, html) {
  var tr = M_getParent(td);
  if (!tr) {
    alert("TD had no parent. Please notify the app owner.");
    return;
  }
  // The server sends back " " to make things empty, for Safari
  if (html.length <= 1) {
    td.innerHTML = "";
    M_updateRowHook(tr);
  } else {
    td.innerHTML = html;
    tr.name = "hook";
    hookState.updateHooks();
  }
}

/**
 * Updates a comment tr's name, depending on whether there are now comments
 * in it or not. Also updates the hook cache if required. Assumes that the
 * given TR already has name == "hook" and only tries to remove it if all
 * are empty.
 * @param {Element} tr The TR containing the potential comments
 */
function M_updateRowHook(tr) {
  if (!(tr && tr.cells)) return;
  // If all of the TR's cells are empty, remove the hook name
  var i = 0;
  var numCells = tr.cells.length;
  for (i = 0; i < numCells; i++) {
    if (tr.cells[i].innerHTML != "") {
      break;
    }
  }
  if (i == numCells) {
    tr.setAttribute("name",  "");
    hookState.updateHooks();
  }
  hookState.gotoHook(0);
}

/**
 * Submits an inline comment and updates the DOM in AJAX fashion with the new
 * comment data for that line.
 * @param {Element} form The form containing the submitting comment
 * @param {String} cid The number of the comment
 * @param {String} lineno The line number of the comment
 * @param {String} side 'a' or 'b'
 * @return true if AJAX fails and the form should be submitted the "old" way,
 *         or false if the form is submitted using AJAX, preventing the regular
 *         form submission from proceeding
 */
function M_submitInlineComment(form, cid, lineno, side) {
  var td = null;
  if (form.side.value == 'a') {
    td = document.getElementById("old-line-" + form.lineno.value);
  } else {
    td = document.getElementById("new-line-" + form.lineno.value);
  }
  if (!td) {
    alert("Could not find snapshot " + form.snapshot.value + "! Please let " +
          "the app owner know.");
    return true;
  }

  if (typeof side == "undefined") {
    side = form.side.value;
  }

  // Clear saved draft state for affected new, edited, and replied comments
  if (typeof cid != "undefined" && typeof lineno != "undefined" && side) {
    var suffix = cid + "-" + lineno + "-" + side;
    M_clearDraftText_("new-" + lineno + "-" + form.snapshot.value);
    M_clearDraftText_("edit-" + suffix);
    M_clearDraftText_("reply-" + suffix);
    M_hideElement("undo-link-" + suffix);
  }

  var httpreq = M_getXMLHttpRequest();
  if (!httpreq) {
    // No AJAX. Oh well. Go ahead and submit this the old way.
    return true;
  }

  // Konqueror jumps to a random location for some reason
  var scrollTop = M_getScrollTop(window);

  var aborted = false;

  reenable_form = function() {
    form.save.disabled = false;
    form.cancel.disabled = false;
    if (form.discard != null) {
      form.discard.disabled = false;
    }
    form.text.disabled = false;
    form.style.cursor = "auto";
  };

  // This timeout can potentially race with the request coming back OK. In
  // general, if it hasn't come back for 60 seconds, it won't ever come back.
  var httpreq_timeout = setTimeout(function() {
    aborted = true;
    httpreq.abort();
    reenable_form();
    alert("Comment could not be submitted for 60 seconds. Please ensure " +
          "connectivity (and that the server is up) and try again.");
  }, 60000);

  httpreq.onreadystatechange = function () {
    // Firefox 2.0, at least, runs this with readyState = 4 but all other
    // fields unset when the timeout aborts the request, against all
    // documentation.
    if (httpreq.readyState == 4 && !aborted) {
      clearTimeout(httpreq_timeout);
      if (httpreq.status == 200) {
        M_updateInlineComment(td, httpreq.responseText);
      } else {
        reenable_form();
        alert("An error occurred while trying to submit the comment: " +
              httpreq.statusText);
      }
      if (M_isKHTML()) {
        window.scrollTo(0, scrollTop);
      }
    }
  }
  httpreq.open("POST", base_url + "inline_draft", true);
  httpreq.setRequestHeader("Content-Type", "application/x-www-form-urlencoded");
  var req = [];
  var len = form.elements.length;
  for (var i = 0; i < len; i++) {
    var element = form.elements[i];
    if (element.type == "hidden" || element.type == "textarea") {
      req.push(element.name + "=" + encodeURIComponent(element.value));
    }
  }
  req.push("side=" + side);

  // Disable forever. If this succeeds, then the form will end up getting
  // rewritten, and if it fails, the page should get a refresh anyways.
  form.save.blur();
  form.save.disabled = true;
  form.cancel.blur();
  form.cancel.disabled = true;
  if (form.discard != null) {
    form.discard.blur();
    form.discard.disabled = true;
  }
  form.text.blur();
  form.text.disabled = true;
  form.style.cursor = "wait";

  // Send the request
  httpreq.send(req.join("&"));

  // No need to resubmit this form.
  return false;
}

/**
 * Removes a draft inline comment.
 * @param {Element} form The form that contains the comment to be removed
 * @param {String} cid The number of the comment
 * @param {String} lineno The line number of the comment
 * @param {String} side 'a' or 'b'
 */
function M_removeInlineComment(form, cid, lineno, side) {
  // Update state to save the canceled edit text
  var snapshot = side == "a" ? old_snapshot : new_snapshot;
  var savedDraftKey = "new-" + lineno + "-" + snapshot;
  var savedText = form.text.value;
  form.text.value = "";
  var ret = M_submitInlineComment(form, cid, lineno, side);
  M_saveDraftText_(savedDraftKey, savedText);
  return ret;
}

/**
 * Combines all the divs from a single comment (generated by multiple buckets)
 * and undoes the escaping work done by Django filters, and inserts the result
 * into a given textarea.
 * @param {Array} divs An array of div elements to be combined
 * @param {Element} text The textarea whose value needs to be updated
 */
function M_setValueFromDivs(divs, text) {
  var lines = [];
  var divsLength = divs.length;
  for (var i = 0; i < divsLength; i++) {
    lines = lines.concat(divs[i].innerHTML.split("\n"));
    // It's _fairly_ certain that the last line in the div will be
    // empty, based on how the template works. If the last line in the
    // array is empty, then ignore it.
    if (lines.length > 0 && lines[lines.length - 1] == "") {
      lines.length = lines.length - 1;
    }
  }
  for (var i = 0; i < lines.length; i++) {
    // Undo the <a> tags added by urlize and urlizetrunc
    lines[i] = lines[i].replace(/<a (.*?)href=[\'\"]([^\'\"]+?)[\'\"](.*?)>(.*?)<\/a>/ig, '$2');
    // Undo the escape Django filter
    lines[i] = lines[i].replace(/&gt;/ig, ">");
    lines[i] = lines[i].replace(/&lt;/ig, "<");
    lines[i] = lines[i].replace(/&quot;/ig, "\"");
    lines[i] = lines[i].replace(/&#39;/ig, "'");
    lines[i] = lines[i].replace(/&amp;/ig, "&"); // Must be last
    text.value += "> " + lines[i] + "\n";
  }
}

/**
 * Undo an edit of a draft inline comment, i.e. discard changes.
 * @param {Element} form The form containing the edits
 * @param {String} cid The number of the comment
 * @param {String} lineno The line number of the comment
 * @param {String} side 'a' or 'b'
 */
function M_resetAndHideInlineComment(form, cid, lineno, side) {
  // Update canceled edit state
  var suffix = cid + "-" + lineno + "-" + side;
  M_saveDraftText_("edit-" + suffix, form.text.value);
  if (form.text.value != form.oldtext.value) {
    M_showElement("undo-link-" + suffix);
  }

  form.text.blur();
  form.text.value = form.oldtext.value;
  form.style.display = "none";
  var texts = document.getElementsByName("comment-text-" + suffix);
  var textsLength = texts.length;
  for (var i = 0; i < textsLength; i++) {
    if (texts[i].className.indexOf("comment-text-quoted") < 0) {
      texts[i].style.display = "";
    }
  }
  var hides = document.getElementsByName("comment-hide-" + suffix);
  var hidesLength = hides.length;
  for (var i = 0; i < hidesLength; i++) {
    hides[i].style.display = "";
  }
  M_showElement("edit-link-" + suffix);
  hookState.gotoHook(0);
}

/**
 * Toggles whether we display quoted text or not, both for inline and regular
 * comments. Inline comments will have lineno and side defined.
 * @param {String} cid The comment number
 * @param {String} bid The bucket number in that comment
 * @param {String} lineno (optional) Line number of the comment
 * @param {String} side (optional) 'a' or 'b'
 */
function M_switchQuotedText(cid, bid, lineno, side) {
  var tmp = ""
  if (typeof lineno != 'undefined' && typeof side != 'undefined')
    tmp = "-" + lineno + "-" + side;
  var extra = cid + tmp + "-" + bid;
  var div = document.getElementById("comment-text-" + extra);
  var a = document.getElementById("comment-hide-link-" + extra);
  if (div.style.display == "none") {
    div.style.display = "";
    a.innerHTML = "Hide quoted text";
  } else {
    div.style.display = "none";
    a.innerHTML = "Show quoted text";
  }
  if (tmp != "") {
    hookState.gotoHook(0);
  }
}

/**
 * Handler for the double click event in the code table element. Creates a new
 * inline comment for that line of code on the right side of the diff.
 * @param {Event} evt The event object for this double-click event
 */
function M_handleTableDblClick(evt) {
  if (!logged_in) {
    if (!login_warned) {
      login_warned = true;
      alert("Please sign in to enter inline comments.");
    }
    return;
  }
  var evt = evt ? evt : (event ? event : null);
  var target = M_getEventTarget(evt);
  if (target.tagName == 'INPUT' || target.tagName == 'TEXTAREA') {
    return;
  }
  while (target != null && target.tagName != 'TD') {
    target = M_getParent(target);
  }
  if (target == null) {
    return;
  }
  var side = null;
  if (target.id.substr(0, 7) == "newcode") {
    side = 'b';
  } else if (target.id.substr(0, 7) == "oldcode") {
    side = 'a';
  }
  if (side != null) {
    M_createInlineComment(parseInt(target.id.substr(7)), side);
  }
}

var M_timerLongTap = null;

/**
 * Resets the long tap timer iff activated.
 */
function M_clearTableTouchTimeout() {
  if (M_timerLongTap) {
    clearTimeout(M_timerLongTap);
  }
  M_timerLongTap = null;
}

/**
 * Handles long tap events on mobile devices (touchstart).
 *
 * This function activates a 1sec timeout that redirects the event to
 * M_handleTableDblClick().
 */
function M_handleTableTouchStart(evt) {
  if (evt.touches && evt.touches.length == 1) { // 1 finger touch
    M_clearTableTouchTimeout();
    M_timerLongTap = setTimeout(function() {
     M_clearTableTouchTimeout();
      M_handleTableDblClick(evt);
    }, 1000);
  }
}


/**
 * Handles touchend event for long taps on mobile devices.
 */
function M_handleTableTouchEnd(evt) {
  M_clearTableTouchTimeout();
}


/**
 * Makes all inline comments visible. This is the default view.
 */
function M_showAllInlineComments() {
  var hide_elements = document.getElementsByName("hide-all-inline");
  var show_elements = document.getElementsByName("show-all-inline");
  for (var i = 0; i < hide_elements.length; i++) {
    hide_elements[i].style.display = "";
  }
  var elements = document.getElementsByName("comment-border");
  var elementsLength = elements.length;
  for (var i = 0; i < elementsLength; i++) {
    var tr = M_getParent(M_getParent(elements[i]));
    tr.style.display = "";
    tr.name = "hook";
  }
  for (var i = 0; i < show_elements.length; i++) {
    show_elements[i].style.display = "none";
  }
  hookState.updateHooks();
}

/**
 * Hides all inline comments, to make code easier ot read.
 */
function M_hideAllInlineComments() {
  var hide_elements = document.getElementsByName("hide-all-inline");
  var show_elements = document.getElementsByName("show-all-inline");
  for (var i = 0; i < show_elements.length; i++) {
    show_elements[i].style.display = "";
  }
  var elements = document.getElementsByName("comment-border");
  var elementsLength = elements.length;
  for (var i = 0; i < elementsLength; i++) {
    var tr = M_getParent(M_getParent(elements[i]));
    tr.style.display = "none";
    tr.name = "";
  }
  for (var i = 0; i < hide_elements.length; i++) {
    hide_elements[i].style.display = "none";
  }
  hookState.updateHooks();
}

/**
 * Flips between making inline comments visible and invisible.
 */
function M_toggleAllInlineComments() {
  var show_elements = document.getElementsByName("show-all-inline");
  if (!show_elements) {
    return;
  }
  if (show_elements[0].style.display == "none") {
    M_hideAllInlineComments();
  } else {
    M_showAllInlineComments();
  }
}

/**
 * Navigates to the diff with the requested versions on left/right
 */
function M_navigateDiff(issueid, filename) {
  var left = document.getElementById('left').value;
  var right = document.getElementById('right').value;
  if (left == '-1') {
    window.location.href = base_url + issueid + '/diff/' + right + '/' + filename;
  } else {
    window.location.href = base_url + issueid + '/diff2/' + left + ':' + right + '/' + filename;
  }
}

// File view keyboard navigation

/**
 * M_HookState class. Keeps track of the current 'hook' that we are on and
 * responds to n/p/N/P events.
 * @param {Window} win The window that the table is in.
 * @constructor
 */
function M_HookState(win) {
  /**
   * -2 == top of page; -1 == diff; or index into hooks array
   * @type Integer
   */
  this.hookPos = -2;

  /**
   * A cache of visible table rows with tr.name == "hook"
   * @type Array
   */
  this.visibleHookCache = [];

  /**
   * The indicator element that we move around
   * @type Element
   */
  this.indicator = document.getElementById("hook-sel");

  /**
   * Caches whether we are in an IE browser
   * @type Boolean
   */
  this.isIE = M_isIE();

  /**
   * The window that the table with the hooks is in
   * @type Window
   */
  this.win = win;
}

/**
 * Find all the hook locations in a browser-portable fashion, and store them
 * in a cache.
 * @return Array of TR elements.
 */
M_HookState.prototype.computeHooks_ = function() {
  var allHooks = null;
  if (this.isIE) {
    // IE only recognizes the 'name' attribute on tags that are supposed to
    // have one, such as... not TR.
    var tmpHooks = document.getElementsByTagName("TR");
    var tmpHooksLength = tmpHooks.length;
    allHooks = [];
    for (var i = 0; i < tmpHooksLength; i++) {
      if (tmpHooks[i].name == "hook") {
        allHooks.push(tmpHooks[i]);
      }
    }
  } else {
    allHooks = document.getElementsByName("hook");
  }
  var visibleHooks = [];
  var allHooksLength = allHooks.length;
  for (var i = 0; i < allHooksLength; i++) {
    var hook = allHooks[i];
    if (hook.style.display == "") {
      visibleHooks.push(hook);
    }
  }
  this.visibleHookCache = visibleHooks;
  return visibleHooks;
};

/**
 * Recompute all the hook positions, update the hookPos, and update the
 * indicator's position if necessary, but do not scroll.
 */
M_HookState.prototype.updateHooks = function() {
  var curHook = null;
  if (this.hookPos >= 0 && this.hookPos < this.visibleHookCache.length) {
    curHook = this.visibleHookCache[this.hookPos];
  }
  this.computeHooks_();
  var newHookPos = -1;
  if (curHook != null) {
    for (var i = 0; i < this.visibleHookCache.length; i++) {
      if (this.visibleHookCache[i] == curHook) {
        newHookPos = i;
        break;
      }
    }
  }
  if (newHookPos != -1) {
    this.hookPos = newHookPos;
  }
  this.gotoHook(0);
};

/**
 * Update the indicator's position to be at the top of the table row.
 * @param {Element} tr The tr whose top the indicator will be lined up with.
 */
M_HookState.prototype.updateIndicator_ = function(tr) {
  // Find out where the table's top is, and add one so that when we align
  // the position indicator, it takes off 1px from one tr and 1px from another.
  // This must be computed every time since the top of the table may move due
  // to window resizing.
  var tableTop = M_getPageOffsetTop(document.getElementById("table-top")) + 1;

  this.indicator.style.top = String(M_getPageOffsetTop(tr) -
                                    tableTop) + "px";
  var totWidth = 0;
  var numCells = tr.cells.length;
  for (var i = 0; i < numCells; i++) {
    totWidth += tr.cells[i].clientWidth;
  }
  this.indicator.style.left = "0px";
  this.indicator.style.width = totWidth + "px";
  this.indicator.style.display = "";
};

/**
 * Update the indicator's position, and potentially scroll to the proper
 * location. Computes the new position based on current scroll position, and
 * whether the previously selected hook was visible.
 * @param {Integer} direction Scroll direction: -1 for up only, 1 for down only,
 *                            0 for no scrolling.
 */
M_HookState.prototype.gotoHook = function(direction) {
  var hooks = this.visibleHookCache;

  // Hide the current selection image
  this.indicator.style.display = "none";

  // Add a border to all td's in the selected row
  if (this.hookPos < -1) {
    if (direction != 0) {
      window.scrollTo(0, 0);
    }
    this.hookPos = -2;
  } else if (this.hookPos == -1) {
    var diffs = document.getElementsByName("diffs");
    if (diffs && diffs.length >= 1) {
      diffs = diffs[0];
    }
    if (diffs && direction != 0) {
      window.scrollTo(0, M_getPageOffsetTop(diffs));
    }
    this.updateIndicator_(document.getElementById("thecode").rows[0]);
  } else {
    if (this.hookPos < hooks.length) {
      var hook = hooks[this.hookPos];
      for (var i = 0; i < hook.cells.length; i++) {
        var td = hook.cells[i];
        if (td.id != null && td.id != "") {
          if (direction != 0) {
            M_scrollIntoView(this.win, td, direction);
          }
          break;
        }
      }
      // Found one!
      this.updateIndicator_(hook);
    } else {
      if (direction != 0) {
        window.scrollTo(0, document.body.offsetHeight);
      }
      this.hookPos = hooks.length;
      var thecode = document.getElementById("thecode");
      this.updateIndicator_(thecode.rows[thecode.rows.length - 1]);
    }
  }
};

/**
 * Set this.hookPos to the next desired hook.
 * @param {Boolean} findComment Whether to look only for comment hooks
 */
M_HookState.prototype.incrementHook_ = function(findComment) {
  var hooks = this.visibleHookCache;
  if (findComment) {
    this.hookPos = Math.max(0, this.hookPos + 1);
    while (this.hookPos < hooks.length &&
           hooks[this.hookPos].className != "inline-comments") {
      this.hookPos++;
    }
  } else {
    this.hookPos = Math.min(hooks.length, this.hookPos + 1);
  }
};

/**
 * Set this.hookPos to the previous desired hook.
 * @param {Boolean} findComment Whether to look only for comment hooks
 */
M_HookState.prototype.decrementHook_ = function(findComment) {
  var hooks = this.visibleHookCache;
  if (findComment) {
    this.hookPos = Math.min(hooks.length - 1, this.hookPos - 1);
    while (this.hookPos >= 0 &&
           hooks[this.hookPos].className != "inline-comments") {
      this.hookPos--;
    }
  } else {
    this.hookPos = Math.max(-2, this.hookPos - 1);
  }
};

/**
 * Find the first document element in sorted array elts whose vertical position
 * is greater than the given height from the top of the document. Optionally
 * look only for comment elements.
 *
 * @param {Integer} height The height in pixels from the top
 * @param {Array.<Element>} elts Document elements
 * @param {Boolean} findComment Whether to look only for comment elements
 * @return {Integer} The index of such an element, or elts.length otherwise
 */
function M_findElementAfter_(height, elts, findComment) {
  for (var i = 0; i < elts.length; ++i) {
    if (M_getPageOffsetTop(elts[i]) > height) {
      if (!findComment || elts[i].className == "inline-comments") {
        return i;
      }
    }
  }
  return elts.length;
}

/**
 * Find the last document element in sorted array elts whose vertical position
 * is less than the given height from the top of the document. Optionally
 * look only for comment elements.
 *
 * @param {Integer} height The height in pixels from the top
 * @param {Array.<Element>} elts Document elements
 * @param {Boolean} findComment Whether to look only for comment elements
 * @return {Integer} The index of such an element, or -1 otherwise
 */
function M_findElementBefore_(height, elts, findComment) {
  for (var i = elts.length - 1; i >= 0; --i) {
    if (M_getPageOffsetTop(elts[i]) < height) {
      if (!findComment || elts[i].className == "inline-comments") {
        return i;
      }
    }
  }
  return -1;
}

/**
 * Move to the next hook indicator and scroll.
 * @param opt_findComment {Boolean} Whether to look only for comment hooks
 */
M_HookState.prototype.gotoNextHook = function(opt_findComment) {
  // If the current hook is not on the page, select the first hook that is
  // either on the screen or below.
  var hooks = this.visibleHookCache;
  var diffs = document.getElementsByName("diffs");
  var thecode = document.getElementById("thecode");
  var findComment = Boolean(opt_findComment);
  if (diffs && diffs.length >= 1) {
    diffs = diffs[0];
  }
  if (this.hookPos >= 0 && this.hookPos < hooks.length &&
      M_isElementVisible(this.win, hooks[this.hookPos].cells[0])) {
    this.incrementHook_(findComment);
  } else if (this.hookPos == -2 &&
             (M_isElementVisible(this.win, diffs) ||
              M_getScrollTop(this.win) < M_getPageOffsetTop(diffs))) {
    this.incrementHook_(findComment)
  } else if (this.hookPos < hooks.length || (this.hookPos >= hooks.length &&
             !M_isElementVisible(
               this.win, thecode.rows[thecode.rows.length - 1].cells[0]))) {
    var scrollTop = M_getScrollTop(this.win);
    this.hookPos = M_findElementAfter_(scrollTop, hooks, findComment);
  }
  this.gotoHook(1);
};

/**
 * Move to the previous hook indicator and scroll.
 * @param opt_findComment {Boolean} Whether to look only for comment hooks
 */
M_HookState.prototype.gotoPrevHook = function(opt_findComment) {
  // If the current hook is not on the page, select the last hook that is
  // above the bottom of the screen window.
  var hooks = this.visibleHookCache;
  var diffs = document.getElementsByName("diffs");
  var findComment = Boolean(opt_findComment);
  if (diffs && diffs.length >= 1) {
    diffs = diffs[0];
  }
  if (this.hookPos == 0 && findComment) {
    this.hookPos = -2;
  } else if (this.hookPos >= 0 && this.hookPos < hooks.length &&
      M_isElementVisible(this.win, hooks[this.hookPos].cells[0])) {
    this.decrementHook_(findComment);
  } else if (this.hookPos > hooks.length) {
    this.hookPos = hooks.length;
  } else if (this.hookPos == -1 && M_isElementVisible(this.win, diffs)) {
    this.decrementHook_(findComment);
  } else if (this.hookPos == -2 && M_getScrollTop(this.win) == 0) {
  } else {
    var scrollBot = M_getScrollTop(this.win) + M_getWindowHeight(this.win);
    this.hookPos = M_findElementBefore_(scrollBot, hooks, findComment);
  }
  // The top of the diffs table is irrelevant if we want comment hooks.
  if (findComment && this.hookPos <= -1) {
    this.hookPos = -2;
  }
  this.gotoHook(-1);
};

/**
 * If the currently selected hook is a comment, either respond to it or edit
 * the draft if there is one already. Prefer the right side of the table.
 */
M_HookState.prototype.respond = function() {
  var hooks = this.visibleHookCache;
  if (this.hookPos >= 0 && this.hookPos < hooks.length &&
      M_isElementVisible(this.win, hooks[this.hookPos].cells[0])) {
    // Go through this tr and try responding to the last comment. The general
    // hope is that these are returned in DOM order
    var comments = hooks[this.hookPos].getElementsByTagName("div");
    var commentsLength = comments.length;
    if (comments && commentsLength == 0) {
      // Don't give up too early and look a bit forward
      var sibling = hooks[this.hookPos].nextSibling;
      while (sibling && sibling.tagName != "TR") {
        sibling = sibling.nextSibling;
      }
      comments = sibling.getElementsByTagName("div");
      commentsLength = comments.length;
    }
    if (comments && commentsLength > 0) {
      var last = null;
      for (var i = commentsLength - 1; i >= 0; i--) {
        if (comments[i].getAttribute("name") == "comment-border") {
          last = comments[i];
          break;
        }
      }
      if (last) {
        var links = last.getElementsByTagName("a");
        if (links) {
          for (var i = links.length - 1; i >= 0; i--) {
            if (links[i].getAttribute("name") == "comment-reply" &&
                links[i].style.display != "none") {
              document.location.href = links[i].href;
              return;
            }
          }
        }
      }
    } else {
    // Create a comment at this line
    // TODO: Implement this in a sane fashion, e.g. opens up a comment
    // at the end of the diff chunk.
    var tr = hooks[this.hookPos];
    for (var i = tr.cells.length - 1; i >= 0; i--) {
      if (tr.cells[i].id.substr(0, 7) == "newcode") {
        M_createInlineComment(parseInt(tr.cells[i].id.substr(7)), 'b');
        return;
      } else if (tr.cells[i].id.substr(0, 7) == "oldcode") {
        M_createInlineComment(parseInt(tr.cells[i].id.substr(7)), 'a');
        return;
      }
    }
    }
  }
};

// Intra-line diff handling

/**
 * IntraLineDiff class. Initializes structures to keep track of highlighting
 * state.
 * @constructor
 */
function M_IntraLineDiff() {
  /**
   * Whether we are showing intra-line changes or not
   * @type Boolean
   */
  this.intraLine = true;

  /**
   * "oldreplace" css rule
   * @type CSSStyleRule
   */
  this.oldReplace = null;

  /**
   * "oldlight" css rule
   * @type CSSStyleRule
   */
  this.oldLight = null;

  /**
   * "newreplace" css rule
   * @type CSSStyleRule
   */
  this.newReplace = null;

  /**
   * "newlight" css rule
   * @type CSSStyleRule
   */
  this.newLight = null;

  /**
   * backup of the "oldreplace" css rule's background color
   * @type DOMString
   */
  this.saveOldReplaceBkgClr = null;

  /**
   * backup of the "newreplace" css rule's background color
   * @type DOMString
   */
  this.saveNewReplaceBkgClr = null;

  /**
   * "oldreplace1" css rule's background color
   * @type DOMString
   */
  this.oldIntraBkgClr = null;

  /**
   * "newreplace1" css rule's background color
   * @type DOMString
   */
  this.newIntraBkgClr = null;

  this.findStyles_();
}

/**
 * Finds the styles in the document and keeps references to them in this class
 * instance.
 */
M_IntraLineDiff.prototype.findStyles_ = function() {
  var ss = document.styleSheets[0];
  var rules = [];
  if (ss.cssRules) {
    rules = ss.cssRules;
  } else if (ss.rules) {
    rules = ss.rules;
  }
  for (var i = 0; i < rules.length; i++) {
    var rule = rules[i];
    if (rule.selectorText == ".oldreplace1") {
      this.oldIntraBkgClr = rule.style.backgroundColor;
    } else if (rule.selectorText == ".newreplace1") {
      this.newIntraBkgClr = rule.style.backgroundColor;
    } else if (rule.selectorText == ".oldreplace") {
      this.oldReplace = rule;
      this.saveOldReplaceBkgClr = this.oldReplace.style.backgroundColor;
    } else if (rule.selectorText == ".newreplace") {
      this.newReplace = rule;
      this.saveNewReplaceBkgClr = this.newReplace.style.backgroundColor;
    } else if (rule.selectorText == ".oldlight") {
      this.oldLight = rule;
    } else if (rule.selectorText == ".newlight") {
      this.newLight = rule;
    }
  }
};

/**
 * Toggle the highlighting of the intra line diffs, alternatively turning
 * them on and off.
 */
M_IntraLineDiff.prototype.toggle = function() {
  if (this.intraLine) {
    this.oldReplace.style.backgroundColor = this.oldIntraBkgClr;
    this.oldLight.style.backgroundColor = this.oldIntraBkgClr;
    this.newReplace.style.backgroundColor = this.newIntraBkgClr;
    this.newLight.style.backgroundColor = this.newIntraBkgClr;
    this.intraLine = false;
  } else {
    this.oldReplace.style.backgroundColor = this.saveOldReplaceBkgClr;
    this.oldLight.style.backgroundColor = this.saveOldReplaceBkgClr;
    this.newReplace.style.backgroundColor = this.saveNewReplaceBkgClr;
    this.newLight.style.backgroundColor = this.saveNewReplaceBkgClr;
    this.intraLine = true;
  }
};

/**
 * A click handler common to just about every page, set in global.html.
 * @param {Event} evt The event object that triggered this handler.
 * @return false if the event was handled.
 */
function M_clickCommon(evt) {
  if (helpDisplayed) {
    var help = document.getElementById("help");
    help.style.display = "none";
    helpDisplayed = false;
    return false;
  }
  return true;
}

/**
 * Get a name for key combination of keydown event.
 *
 * See also http://unixpapa.com/js/key.html
 */
function M_getKeyName(evt) {
  var name = "";
  if (evt.ctrlKey)  { name += "Ctrl-" }
  if (evt.altKey)   { name += "Alt-" }
  if (evt.shiftKey) { name += "Shift-" }
  if (evt.metaKey) { name += "Meta-" }
  // Character keys have codes of corresponding ASCII symbols
  if (evt.keyCode >= 65 && evt.keyCode <= 90) {
    return name + String.fromCharCode(evt.keyCode);
  }
  // Numeric keys seems to have codes of corresponding ASCII symbols too
  if (evt.keyCode >= 48 && evt.keyCode <= 57) {
    return name + String.fromCharCode(evt.keyCode);
  }
  // Handling special keys
  switch (evt.keyCode) {
  case 27: return name + "Esc";
  case 13: return name + "Enter";
  case 188: return name + ",";  //  [,<]
  case 190: return name + ".";  //  [.>]
  case 191: return name + "/";  //  [/?]
  case 17: // Ctrl
  case 18: // Alt
  case 16: // Shift
  // case ??: Meta ?
           return name.substr(0, name.lenght-1);
  default:
    name += "<"+evt.keyCode+">";
  }
  return name;
}

/**
 * Common keydown handler for all pages.
 * @param {Event} evt The event object that triggered this callback
 * @param {function(string)} handler Handles the specific key name;
 *        returns false if the key was handled.
 * @param {function(Event, Node, int, string)} input_handler
 *        Handles the event in case that the event source is an input field.
 *        returns false if the key press was handled.
 * @return false if the event was handled
 */
function M_keyDownCommon(evt, handler, input_handler) {
  if (!evt) var evt = window.event; // for IE
  var target = M_getEventTarget(evt);
  var keyName = M_getKeyName(evt);
  if (target.nodeName == "TEXTAREA" || target.nodeName == "INPUT") {
    if (input_handler) {
      return input_handler(target, keyName);
    }
    return true;
  }
  if (keyName == 'Shift-/' /* '?' */ || keyName == 'Esc') {
    var help = document.getElementById("help");
    if (help) {
      // Only allow the help to be turned on with the ? key.
      if (helpDisplayed || keyName == 'Shift-/') {
        helpDisplayed = !helpDisplayed;
        help.style.display = helpDisplayed ? "" : "none";
        return false;
      }
    }
    return true;
  }
  return handler(keyName);
}

/**
 * Helper event handler for the keydown event in a comment textarea.
 * @param {Event} evt The event object that triggered this callback
 * @param {Node} src The textarea document element
 * @param {String} key The string with combination name
 * @return false if the event was handled
 */
function M_commentTextKeyDown_(src, key) {
  if (src.nodeName == "TEXTAREA") {
    if (key == 'Ctrl-S') {
      // Save the form corresponding to this text area.
      M_disableCarefulUnload();
      if (src.form.save.onclick) {
        return src.form.save.onclick();
      } else {
        src.form.submit();
        return false;
      }
    }
    if (key == 'Esc') {
      if (src.getAttribute('id') == draftMessage.id_textarea)
      {
        draftMessage.dialog_hide(true);
        src.blur();
        return false;
      } else {
        // textarea of inline comment
        return src.form.cancel.onclick();
      }
    }
  }
  return true;
}

/**
 * Helper to find an item by its elementId and jump to it.  If the item
 * cannot be found this will jump to the changelist instead.
 * @param {elementId} the id of an element an href
 */
function M_jumpToHrefOrChangelist(elementId) {
  var hrefElement = document.getElementById(elementId);
  if (hrefElement) {
    document.location.href = hrefElement.href;
  } else {
    M_upToChangelist();
  }
}

/**
 * Event handler for the keydown event in the file view.
 * @param {Event} evt The event object that triggered this callback
 * @return false if the event was handled
 */
function M_keyDown(evt) {
  return M_keyDownCommon(evt, function(key) {
    if (key == 'N') {
      // next diff
      if (hookState) hookState.gotoNextHook();
    } else if (key == 'P') {
      // previous diff
      if (hookState) hookState.gotoPrevHook();
    } else if (key == 'Shift-N') {
      // next comment
      if (hookState) hookState.gotoNextHook(true);
    } else if (key == 'Shift-P') {
      // previous comment
      if (hookState) hookState.gotoPrevHook(true);
    } else if (key == 'J') {
      // next file
      M_jumpToHrefOrChangelist('nextFile')
    } else if (key == 'K') {
      // prev file
      M_jumpToHrefOrChangelist('prevFile')
    } else if (key == 'Shift-J') {
      // next file with comment
      M_jumpToHrefOrChangelist('nextFileWithComment')
    } else if (key == 'Shift-K') {
      // prev file with comment
      M_jumpToHrefOrChangelist('prevFileWithComment')
    } else if (key == 'M') {
      document.location.href = publish_link;
    } else if (key == 'Shift-M') {
      if (draftMessage) { draftMessage.dialog_show(); }
    } else if (key == 'U') {
      // up to CL
      M_upToChangelist();
    } else if (key == 'I') {
      // toggle intra line diff
      if (intraLineDiff) intraLineDiff.toggle();
    } else if (key == 'S') {
      // toggle show/hide inline comments
      M_toggleAllInlineComments();
    } else if (key == 'E') {
      M_expandAllInlineComments();
    } else if (key == 'C') {
      M_collapseAllInlineComments();
    } else if (key == 'Enter') {
      // respond to current comment
      if (hookState) hookState.respond();
    } else {
      return true;
    }
    return false;
  }, M_commentTextKeyDown_);
}

/**
 * Event handler for the keydown event in the changelist (issue) view.
 * @param {Event} evt The event object that triggered this callback
 * @return false if the event was handled
 */
function M_changelistKeyDown(evt) {
  return M_keyDownCommon(evt, function(key) {
    if (key == 'O' || key == 'Enter') {
      if (dashboardState) {
	var child = dashboardState.curTR.cells[3].firstChild;
	while (child && child.nextSibling && child.nodeName != "A") {
	  child = child.nextSibling;
	}
	if (child && child.nodeName == "A") {
	  location.href = child.href;
	}
      }
    } else if (key == 'I') {
      if (dashboardState) {
	var child = dashboardState.curTR.cells[2].firstChild;
	while (child && child.nextSibling &&
	       (child.nodeName != "A" || child.style.display == "none")) {
	  child = child.nextSibling;
	}
	if (child && child.nodeName == "A") {
	  location.href = child.href;
	}
      }
    } else if (key == 'K') {
      if (dashboardState) dashboardState.gotoPrev();
    } else if (key == 'J') {
      if (dashboardState) dashboardState.gotoNext();
    } else if (key == 'M') {
      document.location.href = publish_link;
    } else if (key == 'U') {
      // back to dashboard
      document.location.href = base_url;
    } else {
      return true;
    }
    return false;
  });
}

/**
 * Goes from the file view back up to the changelist view.
 */
function M_upToChangelist() {
  var upCL = document.getElementById('upCL');
  if (upCL) {
    document.location.href = upCL.href;
  }
}

/**
 * Asynchronously request static analysis warnings as comments.
 * @param {String} cl The current changelist
 * @param {String} depot_path The id of the target element
 * @param {String} a The version number of the left side to be analyzed
 * @param {String} b The version number of the right side to be analyzed
 */
function M_getBugbotComments(cl, depot_path, a, b) {
  var httpreq = M_getXMLHttpRequest();
  if (!httpreq) {
    return;
  }

  // Konqueror jumps to a random location for some reason
  var scrollTop = M_getScrollTop(window);

  httpreq.onreadystatechange = function () {
    // Firefox 2.0, at least, runs this with readyState = 4 but all other
    // fields unset when the timeout aborts the request, against all
    // documentation.
    if (httpreq.readyState == 4) {
      if (httpreq.status == 200) {
        M_updateWarningStatus(httpreq.responseText);
      }
      if (M_isKHTML()) {
        window.scrollTo(0, scrollTop);
      }
    }
  }
  httpreq.open("GET", base_url + "warnings/" + cl + "/" + depot_path +
               "?a=" + a + "&b=" + b, true);
  httpreq.send(null);
}

/**
 * Updates a warning status td with the given HTML.
 * @param {String} result The new html to replace the existing content
 */
function M_updateWarningStatus(result) {
  var elem = document.getElementById("warnings");
  elem.innerHTML = result;
  if (hookState) hookState.updateHooks();
}

/* Ripped off from Caribou */
var M_CONFIRM_DISCARD_NEW_MSG = "Your draft comment has not been saved " +
                                "or sent.\n\nDiscard your comment?";

var M_useCarefulUnload = true;


/**
 * Return an alert if the specified textarea is visible and non-empty.
 */
function M_carefulUnload(text_area_id) {
  return function () {
    var text_area = document.getElementById(text_area_id);
    if (!text_area) return;
    var text_parent = M_getParent(text_area);
    if (M_useCarefulUnload && text_area.style.display != "none"
                           && text_parent.style.display != "none"
                           && goog.string.trim(text_area.value)) {
      return M_CONFIRM_DISCARD_NEW_MSG;
    }
  };
}

function M_disableCarefulUnload() {
  M_useCarefulUnload = false;
}

// History Table

/**
 * Toggles visibility of the snapshots that belong to the given parent.
 * @param {String} parent The parent's index
 * @param {Boolean} opt_show If present, whether to show or hide the group
 */
function M_toggleGroup(parent, opt_show) {
  var children = M_historyChildren[parent];
  if (children.length == 1) {  // No children.
    return;
  }

  var show = (typeof opt_show != "undefined") ? opt_show :
    (document.getElementById("history-" + children[1]).style.display != "");
  for (var i = 1; i < children.length; i++) {
    var child = document.getElementById("history-" + children[i]);
    child.style.display = show ? "" : "none";
  }

  var arrow = document.getElementById("triangle-" + parent);
  if (arrow) {
    arrow.className = "triangle-" + (show ? "open" : "closed");
  }
}

/**
 * Makes the given groups visible.
 * @param {Array.<Number>} parents The indexes of the parents of the groups
 *     to show.
 */
function M_expandGroups(parents) {
  for (var i = 0; i < parents.length; i++) {
    M_toggleGroup(parents[i], true);
  }
  document.getElementById("history-expander").style.display = "none";
  document.getElementById("history-collapser").style.display = "";
}

/**
 * Hides the given parents, except for groups that contain the
 * selected radio buttons.
 * @param {Array.<Number>} parents The indexes of the parents of the groups
 *     to hide.
 */
function M_collapseGroups(parents) {
  // Find the selected snapshots
  var parentsToLeaveOpen = {};
  var form = document.getElementById("history-form");
  var formLength = form.a.length;
  for (var i = 0; i < formLength; i++) {
    if (form.a[i].checked || form.b[i].checked) {
      var element = "history-" + form.a[i].value;
      var name = document.getElementById(element).getAttribute("name");
      if (name != "parent") {
        // The name of a child is "parent-%d" % parent_index.
        var parentIndex = Number(name.match(/parent-(\d+)/)[1]);
        parentsToLeaveOpen[parentIndex] = true;
      }
    }
  }

  // Collapse the parents we need to collapse.
  for (var i = 0; i < parents.length; i++) {
    if (!(parents[i] in parentsToLeaveOpen)) {
      M_toggleGroup(parents[i], false);
    }
  }
  document.getElementById("history-expander").style.display = "";
  document.getElementById("history-collapser").style.display = "none";
}

/**
 * Expands the reverted files section of the files list in the changelist view.
 *
 * @param {String} tableid The id of the table element that contains hidden TR's
 * @param {String} hide The id of the element to hide after this is completed.
 */
function M_showRevertedFiles(tableid, hide) {
  var table = document.getElementById(tableid);
  if (!table) return;
  var rowsLength = table.rows.length;
  for (var i = 0; i < rowsLength; i++) {
    var row = table.rows[i];
    if (row.getAttribute("name") == "afile") row.style.display = "";
  }
  if (dashboardState) dashboardState.initialize();
  var h = document.getElementById(hide);
  if (h) h.style.display = "none";
}

// Undo draft cancel

/**
 * An associative array mapping keys that identify inline comments to draft
 * text values.
 *   New inline comments have keys 'new-lineno-snapshot_id'
 *   Edit inline comments have keys 'edit-cid-lineno-side'
 *   Reply inline comments have keys 'reply-cid-lineno-side'
 * @type Object
 */
var M_savedInlineDrafts = new Object();

/**
 * Saves draft text from a form.
 * @param {String} draftKey The key identifying the saved draft text
 * @param {String} text The draft text to be saved
 */
function M_saveDraftText_(draftKey, text) {
  M_savedInlineDrafts[draftKey] = text;
}

/**
 * Clears saved draft text. Does nothing with an invalid key.
 * @param {String} draftKey The key identifying the saved draft text
 */
function M_clearDraftText_(draftKey) {
  delete M_savedInlineDrafts[draftKey];
}

/**
 * Restores saved draft text to a form. Does nothing with an invalid key.
 * @param {String} draftKey The key identifying the saved draft text
 * @param {Element} form The form that contains the comment to be restored
 * @param {Element} opt_selectAll Whether the restored text should be selected.
 *                                True by default.
 * @return {Boolean} true if we found a saved draft and false otherwise
 */
function M_restoreDraftText_(draftKey, form, opt_selectAll) {
  if (M_savedInlineDrafts[draftKey]) {
    form.text.value = M_savedInlineDrafts[draftKey];
    if (typeof opt_selectAll == 'undefined' || opt_selectAll) {
      form.text.select();
    }
    return true;
  }
  return false;
}

// Dashboard CL navigation

/**
 * M_DashboardState class. Keeps track of the current position of
 * the selector on the dashboard, and moves it on keydown.
 * @param {Window} win The window that the dashboard table is in.
 * @param {String} trName The name of TRs that we will move between.
 * @param {String} cookieName The cookie name to store the marker position into.
 * @constructor
 */
function M_DashboardState(win, trName, cookieName) {
  /**
   * The position of the marker, 0-indexed into the trCache array.
   * @ype Integer
   */
  this.trPos = 0;

  /**
   * The current TR object that the marker is pointing at.
   * @type Element
   */
  this.curTR = null;

  /**
   * Array of tr rows that we are moving between. Computed once (updateable).
   * @type Array
   */
  this.trCache = [];

  /**
   * The window that the table is in, used for positioning information.
   * @type Window
   */
  this.win = win;

  /**
   * The expected name of tr's that we are going to cache.
   * @type String
   */
  this.trName = trName;

  /**
   * The name of the cookie value where the marker position is stored.
   * @type String
   */
  this.cookieName = cookieName;

  this.initialize();
}

/**
 * Initializes the clCache array, and moves the marker into the first position.
 */
M_DashboardState.prototype.initialize = function() {
  var filter = function(arr, lambda) {
    var ret = [];
    var arrLength = arr.length;
    for (var i = 0; i < arrLength; i++) {
      if (lambda(arr[i])) {
	ret.push(arr[i]);
      }
    }
    return ret;
  };
  var cache;
  if (M_isIE()) {
    // IE does not recognize the 'name' attribute on TR tags
    cache = filter(document.getElementsByTagName("TR"),
		   function (elem) { return elem.name == this.trName; });
  } else {
    cache = document.getElementsByName(this.trName);
  }

  this.trCache = filter(cache, function (elem) {
    return elem.style.display != "none";
  });

  if (document.cookie && this.cookieName) {
    cookie_values = document.cookie.split(";");
    for (var i=0; i<cookie_values.length; i++) {
      name = cookie_values[i].split("=")[0].replace(/ /g, '');
      if (name == this.cookieName) {
	pos = cookie_values[i].split("=")[1];
	/* Make sure that the saved position is valid. */
	if (pos > this.trCache.length-1) {
	  pos = 0;
	}
        this.trPos = pos;
      }
    }
  }

  this.goto_(0);
}

/**
 * Moves the cursor to the curCL position, and potentially scrolls the page to
 * bring the cursor into view.
 * @param {Integer} direction Positive for scrolling down, negative for
 *                            scrolling up, and 0 for no scrolling.
 */
M_DashboardState.prototype.goto_ = function(direction) {
  var oldTR = this.curTR;
  if (oldTR) {
    oldTR.cells[0].firstChild.style.visibility = "hidden";
  }
  this.curTR = this.trCache[this.trPos];
  this.curTR.cells[0].firstChild.style.visibility = "";
  if (this.cookieName) {
    document.cookie = this.cookieName+'='+this.trPos;
  }

  if (!M_isElementVisible(this.win, this.curTR)) {
    M_scrollIntoView(this.win, this.curTR, direction);
  }
}

/**
 * Moves the cursor up one.
 */
M_DashboardState.prototype.gotoPrev = function() {
  if (this.trPos > 0) this.trPos--;
  this.goto_(-1);
}

/**
 * Moves the cursor down one.
 */
M_DashboardState.prototype.gotoNext = function() {
  if (this.trPos < this.trCache.length - 1) this.trPos++;
  this.goto_(1);
}

/**
 * Event handler for dashboard hot keys. Dispatches cursor moves, as well as
 * opening CLs.
 */
function M_dashboardKeyDown(evt) {
  return M_keyDownCommon(evt, function(key) {
    if (key == 'K') {
      if (dashboardState) dashboardState.gotoPrev();
    } else if (key == 'J') {
      if (dashboardState) dashboardState.gotoNext();
    } else if (key == 'Shift-3' /* '#' */) {
      if (dashboardState) {
	var child = dashboardState.curTR.cells[1].firstChild;
	while (child && child.className != "issue-close") {
	  child = child.nextSibling;
	}
	if (child) {
	  child = child.firstChild;
	}
	while (child && child.nodeName != "A") {
	  child = child.nextSibling;
	}
	if (child) {
	  location.href = child.href;
	}
      }
    } else if (key == 'O' || key == 'Enter') {
      if (dashboardState) {
	var child = dashboardState.curTR.cells[2].firstChild;
	while (child && child.nodeName != "A") {
	  child = child.firstChild;
	}
	if (child) {
	  location.href = child.href;
	}
      }
    } else {
      return true;
    }
    return false;
  });
}

/**
 * Helper to fill a table cell element.
 * @param {Array} attrs An array of attributes to be applied
 * @param {String} text The content of the table cell
 * @return {Element}
 */
function M_fillTableCell_(attrs, text) {
  var td = document.createElement("td");
  for (var j=0; j<attrs.length; j++) {
    if (attrs[j][0] == "class" && M_isIE()) {
      td.setAttribute("className", attrs[j][1]);
    } else {
      td.setAttribute(attrs[j][0], attrs[j][1]);
    }
  }
  if (!text) text = "";
  if (M_isIE()) {
    td.innerText = text;
  } else {
    td.textContent = text;
  }
  return td;
}

/*
 * Function to request more context between diff chunks.
 * See _ShortenBuffer() in codereview/engine.py.
 */
function M_expandSkipped(id_before, id_after, where, id_skip) {
  links = document.getElementById('skiplinks-'+id_skip).getElementsByTagName('a');
  for (var i=0; i<links.length; i++) {
	links[i].href = '#skiplinks-'+id_skip;
  }
  tr = document.getElementById('skip-'+id_skip);
  var httpreq = M_getXMLHttpRequest();
  if (!httpreq) {
    html = '<td colspan="2" style="text-align: center;">';
    html = html + 'Failed to retrieve additional lines. ';
    html = html + 'Please update your context settings.';
    html = html + '</td>';
    tr.innerHTML = html;
  }
  document.getElementById('skiploading-'+id_skip).style.visibility = 'visible';
  var context_select = document.getElementById('id_context');
  var context = null;
  if (context_select) {
    context = context_select.value;
  }
  aborted = false;
  httpreq.onreadystatechange = function () {
    if (httpreq.readyState == 4 && !aborted) {
      if (httpreq.status == 200) {
        response = eval('('+httpreq.responseText+')');
	var last_row = null;
        for (var i=0; i<response.length; i++) {
          var data = response[i];
          var row = document.createElement("tr");
          for (var j=0; j<data[0].length; j++) {
            if (data[0][j][0] == "class" && M_isIE()) {
              row.setAttribute("className", data[0][j][1]);
            } else {
              row.setAttribute(data[0][j][0], data[0][j][1]);
            }
          }
          if ( where == 't' || where == 'a') {
            tr.parentNode.insertBefore(row, tr);
          } else {
	    if (last_row) {
              tr.parentNode.insertBefore(row, last_row.nextSibling);
	    } else {
	      tr.parentNode.insertBefore(row, tr.nextSibling);
	    }
          }
          var left = M_fillTableCell_(data[1][0][0], data[1][0][1]);
          var right = M_fillTableCell_(data[1][1][0], data[1][1][1]);
          row.appendChild(left);
          row.appendChild(right);
	  last_row = row;
        }
        var curr = document.getElementById('skipcount-'+id_skip);
        var new_count = parseInt(curr.innerHTML)-response.length/2;
        if ( new_count > 0 ) {
          if ( where == 'b' ) {
            var new_before = id_before;
            var new_after = id_after-response.length/2;
          } else {
            var new_before = id_before+response.length/2;
            var new_after = id_after;
          }
          curr.innerHTML = new_count;
	  html = '';
	  if ( new_count > 3*context ) {
	    html += '<a href="javascript:M_expandSkipped('+new_before;
            html += ','+new_after+',\'t\', '+id_skip+');">';
	    html += 'Expand '+context+' before';
	    html += '</a> | ';
	  }
	  html += '<a href="javascript:M_expandSkipped('+new_before;
	  html += ','+new_after+',\'a\','+id_skip+');">Expand all</a>';
          if ( new_count > 3*context ) {
	    var val = parseInt(new_after);
            html += ' | <a href="javascript:M_expandSkipped('+new_before;
            html += ','+val+',\'b\','+id_skip+');">';
	    html += 'Expand '+context+' after';
	    html += '</a>';
          }
          document.getElementById('skiplinks-'+(id_skip)).innerHTML = html;
	  var loading_node = document.getElementById('skiploading-'+id_skip);
	  loading_node.style.visibility = 'hidden';
        } else {
          tr.parentNode.removeChild(tr);
        }
	hookState.updateHooks();
        if (hookState.hookPos != -2 &&
	    M_isElementVisible(window, hookState.indicator)) {
	  // Restore indicator position on screen, but only if the indicator
	  // is visible. We don't know if we have to scroll up or down to
	  // make the indicator visible. Therefore the current hook is
	  // internally set to the previous hook and
	  // then gotoNextHook() does everything needed to end up with a
	  // clean hookState and the indicator visible on screen.
          hookState.hookPos = hookState.hookPos - 1;
	  hookState.gotoNextHook();
        }
      } else {
	msg = '<td colspan="2" align="center"><span style="color:red;">';
	msg += 'An error occurred ['+httpreq.status+']. ';
	msg += 'Please report.';
	msg += '</span></td>';
	tr.innerHTML = msg;
      }
    }
  }

  colwidth = document.getElementById('id_column_width').value;

  url = skipped_lines_url+id_before+'/'+id_after+'/'+where+'/'+colwidth;
  if (context) {
    url += '?context='+context;
  }
  httpreq.open('GET', url, true);
  httpreq.send('');
}

/**
 * Finds the element position.
 */
function M_getElementPosition(obj) {
  var curleft = curtop = 0;
  if (obj.offsetParent) {
    do {
      curleft += obj.offsetLeft;
      curtop += obj.offsetTop;
    } while (obj = obj.offsetParent);
  }
  return [curleft,curtop];
}

/**
 * Position the user info popup according to the mouse event coordinates
 */
function M_positionUserInfoPopup(obj, userPopupDiv) {
  pos = M_getElementPosition(obj);
  userPopupDiv.style.left = pos[0] + "px";
  userPopupDiv.style.top = pos[1] + 20 + "px";
}

/**
 * Brings up user info popup using ajax
 */
function M_showUserInfoPopup(obj) {
  var DIV_ID = "userPopupDiv";
  var userPopupDiv = document.getElementById(DIV_ID);
  var url = obj.getAttribute("href")
  var index = url.indexOf("/user/");
  var user_key = url.substring(index + 6);

  if (!userPopupDiv) {
    var userPopupDiv = document.createElement("div");
    userPopupDiv.className = "popup";
    userPopupDiv.id = DIV_ID;
    userPopupDiv.filter = 'alpha(opacity=85)';
    userPopupDiv.opacity = '0.85';
    userPopupDiv.innerHTML = "";
    userPopupDiv.onmouseout = function() {
      userPopupDiv.style.visibility = 'hidden';
    }
    document.body.appendChild(userPopupDiv);
  }
  M_positionUserInfoPopup(obj, userPopupDiv);

  var httpreq = M_getXMLHttpRequest();
  if (!httpreq) {
    return true;
  }

  var aborted = false;
  var httpreq_timeout = setTimeout(function() {
    aborted = true;
    httpreq.abort();
  }, 5000);

  httpreq.onreadystatechange = function () {
    if (httpreq.readyState == 4 && !aborted) {
      clearTimeout(httpreq_timeout);
      if (httpreq.status == 200) {
        userPopupDiv = document.getElementById(DIV_ID);
        userPopupDiv.innerHTML=httpreq.responseText;
        userPopupDiv.style.visibility = "visible";
      } else {
        //Better fail silently here because it's not
        //critical functionality
      }
    }
  }
  httpreq.open("GET", base_url + "user_popup/" + user_key, true);
  httpreq.send(null);
  obj.onmouseout = function() {
    aborted = true;
    userPopupDiv.style.visibility = 'hidden';
    obj.onmouseout = null;
  }
}

/**
 * TODO(jiayao,andi): docstring
 */
function M_showPopUp(obj, id) {
  var popup = document.getElementById(id);
  var pos = M_getElementPosition(obj);
  popup.style.left = pos[0]+'px';
  popup.style.top = pos[1]+20+'px';
  popup.style.visibility = 'visible';
  obj.onmouseout = function() {
    popup.style.visibility = 'hidden';
    obj.onmouseout = null;
  }
}

/**
 * Jump to a patch in the changelist.
 * @param {Element} select The select form element.
 * @param {Integer} issue The issue id.
 * @param {Integer} patchset The patchset id.
 * @param {Boolean} unified If True show unified diff else s-b-s view.
 * @param {String} opt_part The type of diff to jump to -- diff/diff2/patch
 */
function M_jumpToPatch(select, issue, patchset, unified, opt_part) {
  var part = opt_part;
  if (!part) {
    if (unified) {
      part = 'patch';
    } else {
      part = 'diff';
    }
  }
  var url = base_url+issue+'/'+part+'/'+patchset+'/'+select.value;
  var context = document.getElementById('id_context');
  var colwidth = document.getElementById('id_column_width');
  if (context && colwidth) {
    url = url+'?context='+context.value+'&column_width='+colwidth.value;
  }
  document.location.href = url;
}

/**
 * Add or remove a star to/from the given issue.
 * @param {Integer} id The issue id.
 * @param {String} url The url fragment to append: "/star" or "/unstar".
 */
function M_setIssueStar_(id, url) {
  var httpreq = M_getXMLHttpRequest();
  if (!httpreq) {
    return true;
  }
  httpreq.onreadystatechange = function () {
    if (httpreq.readyState == 4) {
      if (httpreq.status == 200) {
	  var elem = document.getElementById("issue-star-" + id);
	  elem.innerHTML = httpreq.responseText;
      }
    }
  }
  httpreq.open("POST", base_url + id + url, true);
  httpreq.send("xsrf_token=" + xsrfToken);
}

/**
 * Add a star to the given issue.
 * @param {Integer} id The issue id.
 */
function M_addIssueStar(id) {
  return M_setIssueStar_(id, "/star");
}

/**
 * Remove the star from the given issue.
 * @param {Integer} id The issue id.
 */
function M_removeIssueStar(id) {
  return M_setIssueStar_(id, "/unstar");
}

/**
 * Close a given issue.
 * @param {Integer} id The issue id.
 */
function M_closeIssue(id) {
  var httpreq = M_getXMLHttpRequest();
  if (!httpreq) {
    return true;
  }
  httpreq.onreadystatechange = function () {
    if (httpreq.readyState == 4) {
      if (httpreq.status == 200) {
	  var elem = document.getElementById("issue-close-" + id);
	  elem.innerHTML = '';
	  var elem = document.getElementById("issue-title-" + id);
	  elem.innerHTML += ' (' + httpreq.responseText + ')';
      }
    }
  }
  httpreq.open("POST", base_url + id + "/close", true);
  httpreq.send("xsrf_token=" + xsrfToken);
}


/**
 * Generic callback when page is unloaded.
 */
function M_unloadPage() {
  if (draftMessage) { draftMessage.save(); }
}


/**
 * Draft message dialog class.
 * @param {Integer} issue_id ID of current issue.
 * @param {Boolean} headless If true, the dialog is not
                             initialized (default: false).
 */

var draftMessage = null;

function M_draftMessage(issue_id, headless) {
  this.issue_id = issue_id;
  this.id_dlg_container = 'reviewmsgdlg';
  this.id_textarea = 'reviewmsg';
  this.id_hidden = 'reviewmsgorig';
  this.id_status = 'reviewmsgstatus';
  this.is_modified = false;
  if (! headless) { this.initialize(); }
}

/**
 * Constructor.
 * Sets keydown callback and loads draft message if any.
 */
M_draftMessage.prototype.initialize = function() {
  this.load();
}

/**
 * Shows the dialog and focusses on textarea.
 */
M_draftMessage.prototype.dialog_show = function() {
  dlg = this.get_dialog_();
  dlg.style.display = "";
  this.set_status('');
  textarea = document.getElementById(this.id_textarea);
  textarea.focus();
}

/**
 * Hides the dialog and optionally saves the current content.
 * @param {Boolean} save If true, the content is saved.
 */
M_draftMessage.prototype.dialog_hide = function(save) {
  if (save) {
    this.save();
  }
  dlg = this.get_dialog_();
  dlg.style.display = "none";
}

/**
 * Discards draft message.
 */
M_draftMessage.prototype.dialog_discard = function() {
  this.discard(function(response) {
    draftMessage.set_status('OK');
    textarea = document.getElementById(draftMessage.id_textarea);
    textarea.value = '';
    });
  return false;
}

/**
 * Saves the content without closing the dialog.
 */
M_draftMessage.prototype.dialog_save = function() {
  this.set_status('');
  textarea = document.getElementById(this.id_textarea);
  this.save(function(response) {
    if (response.status != 200) {
      draftMessage.set_status('An error occurred.');
    } else {
      draftMessage.set_status('Message saved.');
    }
    textarea.focus();
    return false;
  });
  return false;
}

/**
 * Sets a status message in the dialog.
 * Additionally a timeout function is created to hide the message again.
 * @param {String} msg The message to display.
 */
M_draftMessage.prototype.set_status = function(msg) {
  var statusSpan = document.getElementById(this.id_status);
  if (statusSpan) {
    statusSpan.innerHTML = msg;
    if (msg) {
      this.status_timeout = setTimeout(function() {
        draftMessage.set_status('');
        }, 3000);
    }
  }
}

/**
 * Saves the content of the draft message.
 * @param {Function} cb A function called with the response object.
 */
M_draftMessage.prototype.save = function(cb) {
  textarea = document.getElementById(this.id_textarea);
  hidden = document.getElementById(this.id_hidden);
  if (textarea == null || textarea.value == hidden.value || textarea.value == "") {
    return;
  }
  text = textarea.value;
  var httpreq = M_getXMLHttpRequest();
  if (!httpreq) {
    return true;
  }
  httpreq.onreadystatechange = function () {
    if (httpreq.readyState == 4 && cb) {
      /* XXX set hidden before cb */
      hidden = document.getElementById(draftMessage.id_hidden);
      hidden.value = text;
      cb(httpreq);
    }
  }
  httpreq.open("POST", base_url + this.issue_id + "/draft_message", true);
  httpreq.send("reviewmsg="+encodeURIComponent(text));
}

/**
 * Loads the content of the draft message from the datastore.
 */
M_draftMessage.prototype.load = function() {
  elem = document.getElementById(this.id_textarea);
  elem.disabled = "disabled";
  this.set_status("Loading...");
  if (elem) {
    var httpreq = M_getXMLHttpRequest();
    if (!httpreq) {
      return true;
    }
    httpreq.onreadystatechange = function () {
      if (httpreq.readyState == 4) {
	if (httpreq.status != 200) {
	  draftMessage.set_status('An error occurred.');
	} else {
	  if (elem) {
	    elem.value = httpreq.responseText;
	    hidden = document.getElementById(draftMessage.id_hidden);
	    hidden.value = elem.value;
	  }
	}
	elem.removeAttribute("disabled");
	draftMessage.set_status('');
	elem.focus();
      }
    }
    httpreq.open("GET", base_url + this.issue_id + "/draft_message", true);
    httpreq.send("");
  }
}

/**
 * Discards the draft message.
 * @param {Function} cb A function called with response object.
 */
M_draftMessage.prototype.discard = function(cb) {
  var httpreq = M_getXMLHttpRequest();
  if (!httpreq) {
    return true;
  }
  httpreq.onreadystatechange = function () {
    if (httpreq.readyState == 4 && cb) {
      elem = document.getElementById(this.id_textarea);
      if (elem) {
	elem.value = "";
	hidden = document.getElementById(this.id_hidden);
	hidden.value = elem.value;
      }
      cb(httpreq);
    }
  }
  httpreq.open("DELETE", base_url + this.issue_id + "/draft_message", true);
  httpreq.send("");
}

/**
 * Helper function that returns the dialog's HTML container.
 */
M_draftMessage.prototype.get_dialog_ = function() {
  return document.getElementById(this.id_dlg_container);
}<|MERGE_RESOLUTION|>--- conflicted
+++ resolved
@@ -466,8 +466,6 @@
   http_request.send(null);
 }
 
-<<<<<<< HEAD
-=======
 /**
  * Change the commit bit for the given issue by using edit_flags.
  * @param {String} issue The issue key
@@ -530,7 +528,6 @@
   window.scrollTo(0, document.body.offsetHeight);
 }
 
->>>>>>> e30a4b27
 // Comment expand/collapse
 
 /**
