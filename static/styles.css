/*
 * Copyright 2008 Google Inc.
 *
 * Licensed under the Apache License, Version 2.0 (the "License");
 * you may not use this file except in compliance with the License.
 * You may obtain a copy of the License at
 *
 *     http://www.apache.org/licenses/LICENSE-2.0
 *
 * Unless required by applicable law or agreed to in writing, software
 * distributed under the License is distributed on an "AS IS" BASIS,
 * WITHOUT WARRANTIES OR CONDITIONS OF ANY KIND, either express or implied.
 * See the License for the specific language governing permissions and
 * limitations under the License.
 */

body {
  font-family: Arial, Helvetica, sans-serif;
  font-size: 83%;
  background-color: #fff;
}

.home {
  font-size: 200%;
  font-weight: bold;
  color: #000;
  /* text-decoration: none; */
}

tt, code, pre {
  font-size: 12px;
}

/* Looks like a no-op, but inputs don't inherit font-size otherwise. */
input {
  font-size: 100%;
}

form {
  margin: 0px;
}

ul {
  margin-top: 0px;
  margin-bottom: 0px;
}

.gaia {
  text-align: right;
  padding: 2px;
  white-space: nowrap;
}

.search {
  text-align: left;
  padding: 2px;
  white-space: nowrap;
}

.bluebg {
  background-color: #ccf;
}

a {
  color: #4182fa;
}

a.novisit {
  color: #2a55a3;
}

a.redlink {
  color: red;
  font-weight: bold;
}

a.noul, a.noulv {
  color: #4182fa; /* #93b7fa; */
  text-decoration: none;
}

a:hover.noul, a:hover.noulv {
  text-decoration: underline;
}

a:visited.noul, a:visited.noulv {
  color: #a32a91; /* #2a55a3; */
}

.filegone, .filegone a, .filegone a:visited {
  color: gray;
}

/* Old/new styles for replace, delete, insert, equal, blank (no text) */
.olddark, .newdark, .oldreplace, .olddelete, .oldinsert, .oldequal, .oldblank,
.oldlight, .newlight, .oldreplace1, .newreplace1,
.newreplace, .newdelete, .newinsert, .newequal, .newblank,
.oldmove, .oldchangemove, .oldchangemove1, .oldmove_out, .oldchangemove_out,
.newmove, .newchangemove, .newchangemove1,
.udiffadd, .udiffremove, .udiff, .debug-info {
  white-space: pre;
  font-family: monospace;
  font-size: 12px;
  vertical-align: top;
}

.oldlight {
  background-color: #fee;
  font-size: 100%;
}

.newlight {
  background-color: #dfd;
  font-size: 100%;
}

.olddark {
  background-color: #faa;
  font-size: 100%;
}

.newdark {
  background-color: #9f9;
  font-size: 100%;
}

.oldblank, .newblank {
  background-color: #eee;
}

.oldreplace1 {
  background-color: #faa;
}

.newreplace1 {
  background-color: #9f9;
}

.newchangemove1 {
  background-color: #9f9;
}

.oldreplace {
  background-color: #fee;
}

.olddelete {
  background-color: #faa;
}

.newreplace {
  background-color: #dfd;
}

.newchangemove {
  background-color: #dfd;
}

.newinsert {
  background-color: #9f9;
}

.oldinsert, newdelete {
  background-color: #ddd;
}

.oldequal, .newequal, .newmove {
  background-color: #fff;
}

.oldmove, .oldchangemove, .oldchangemove1, .moved_header, .moved_lno {
  background-color: #ff9;
}

.oldmove_out, .oldchangemove_out, .moved_out_header {
  background-color: #fc8;
}

.movelight {
  background-color: #ff9;
  font-size: 100%;
}

.oldmovedark {
  background-color: #faa;
  font-size: 100%;
}

.newmovedark {
  background-color: #9f9;
  font-size: 100%;
}

/* Message above a side-by-side view */
.info {
  width: 250px;
  text-align: center;
  padding-bottom: 0.6em;
  color: #777;
}

/* Header sections for moved regions */
.moved_header {
  white-space: nowrap;
  font-size: 80%;
  color: #777;
}

.moved_out_header {
  white-space: nowrap;
  font-size: 80%;
  cursor: pointer;
  color: #777;
}

.moved_lno {
  color: #777;
}

.udiffadd {
  color: blue;
}

.udiffremove {
  color: red;
}

/* CL summary formatting styles */

.users {
  white-space: nowrap;
  overflow: hidden;
}

.subject {
  white-space: nowrap;
  overflow: hidden;
}

.extra {
  color: #777;
}

.date {
  white-space: nowrap;
}

span.dump {
  margin-left: 4px;
  padding-left: 1em;
  border-left: 1px solid silver;
}

/* Subheaders have standard Google light blue bg. */

h2, h3 {
  margin-top: 0.5em;
  margin-bottom: 0.5em;
}

/* Make h1, h2 headers lighter */
h1, h2 {
 font-weight: normal;
}

/* Make h1 header smaller */
h1 {
  margin-top: 0px;
  font-size: 180%;
}

/* Comment title, make it seem clickable, single line, hidden overflow */
div.comment_title {
  overflow: hidden;
  white-space: nowrap;
  border-top: thin solid;
  text-overflow: ellipsis; /* An IE-only feature */
  cursor: pointer;
}

div.comment-draft-title {
  overflow: hidden;
  white-space: nowrap;
  text-overflow: ellipsis; /* An IE-only feature */
  cursor: pointer;
}

/* Equivalent of pre */
div.comment {
  font-family: monospace;
  font-size: 12px;
}

div.comment-text {
  white-space: pre;
}

div.comment-text-quoted {
  white-space: pre;
  color: #777;
}

a.comment-hide-link {
  font-size: small;
  text-decoration: none;
}

tr.inline-comments {
  background-color: #e5ecf9;
}

div.linter {
  background-color: #f9f9c0;
}

div.bugbot {
  background-color: #f9f9c0;
}

div.comment-border {
  border-top: thin solid;
  border-left: thin solid;
  border-right: thin solid;
  padding: 2px;
}

div.inline-comment-title {
  overflow: hidden;
  white-space: nowrap;
  text-overflow: ellipsis; /* An IE-only feature */
  cursor: pointer;
}

/* Equivalent of pre */
div.inline-comment {
  font-family: monospace;
  font-size: 12px;
}

#hook-sel {
  position: absolute;
  background: #06c;
  width: 1px;
  height: 2px;
  font-size: 0; /* Work-around for an IE bug */
}

span.moved_body {
  white-space: pre;
  font-family: monospace;
  font-size: 12px;
  vertical-align: top;
  background-color: #fa6;
}

/* CL# color-coding */

.cl-unreviewed {
  background: #ff7; /* Yellow */
}

.cl-overdue {
  background: #faa; /* Red */
}

.cl-approved {
  background: #bfb; /* Green */
}

.cl-aged {
  background: #ddd; /* Gray */
}

/* Debugging information */
.debug-info {
  background: lightgrey;
}

.toggled-section {
  padding-left: 15px;
  background-image: url('/static/closedtriangle.gif');
  background-position: center left;
  background-repeat: no-repeat;
  background-align: left;
  text-decoration: none;
  color: black;
}
.opentriangle {
  background-image: url('/static/opentriangle.gif');
}

.fat-button {
  height: 2em;
}

.error {
  color: red;
  border: 1px solid red;
  margin: 1em;
  margin-top: 0px;
  padding: 0.5em;
  font-size: 110%;
}

div.fileresult {
  margin-left: 1em;
}

div.result {
  margin-left: 2em;
}

div.errorbox-bad {
  border: 2px solid #990000;
  padding: 2px;
}

div.errorbox-bad-msg {
  text-align: center;
  color: red;
  font-weight: bold;
}

.vivid-msg, .calm-msg {
  margin: 0 2em 0.5em 2em;
}

.vivid-msg {
  font-size:125%;
  background: #ffeac0;
  border: 1px solid #ff9900;
}

.leftdiffbg {
  background: #d9d9d9;
}

.rightdiffbg {
  background: #ffff63;
}

/* Styles for the history table */
.header-right {
  float: right;
  padding-top: 0.2em;
  margin-right: 2px;
}

table.history {
  border-width: 0px;
  border-spacing: 0px;
  width: 100%;
  border-collapse: collapse;
}

table.history td, th {
  padding: 3px;
}

table.history td.triangle {
  width: 11px;
}

table.history div.triangle-open {
  padding-left: 15px;
  width: 11px;
  height: 11px;
/*background: url('/static/softopentriangle.gif') no-repeat scroll center;*/
}

table.history div.triangle-closed {
  padding-left: 15px;
  width: 11px;
  height: 11px;
/*background: url('/static/softclosedtriangle.gif') no-repeat scroll center;*/
}

/* Make the diff background colors slightly lighter for the table.*/
table.history .leftdiffbg {
  background: #e8e8e8;
}

table.history .leftdiffbg-light {
  background: #f2f2f2;
}

table.history .rightdiffbg-light {
  background: #ffffaa;
}

table.history .sep {
  border-top: 1px solid #f2f2f2;
}

table.property_changes {
  color: #333333;
  background-color: #eeeeec;
  border: 1px solid lightgray;
  -moz-border-radius: 5px 5px 5px 5px;
  padding: 5px;
  margin-bottom: 1em;
}

table#queues, table#clfiles {
  border-collapse: collapse;
  width: 100%;
}

table#queues tr, table#clfiles tr {
  border-bottom: thin solid lightgray;
}

table#queues td, table#clfiles td {
  padding: 2px;
}

div#help {
  position: fixed;
  right: 4%;
  left: 4%;
  top: 5%;
  opacity: 0.85;
  -moz-opacity: 0.85;
  -khtml-opacity: 0.85;
  filter: alpha(opacity=85);
  -moz-border-radius: 10px;

  background: black;
  color: white;
  font-weight: bold;

  padding: 1em;
  z-index: 1;
  overflow-x: hidden;
  overflow-y: auto;
}

div#help th {
  color: yellow;
  text-align: left;
}

div#help td {
  font-weight: normal;
}

td.shortcut {
  text-align: right;
}

span.letter {
  color: #88dd00;
  font-weight: bold;
  font-family: monospace;
  font-size: medium;
}

/* Visual tab indication. */

span.visualtab {
  color: red;
  font-weight: bold;
}

/* Disabled text. */
.disabled {
  color: gray;
}

/* Generation counter. */
.counter {
  float: right;
  font-size: 80%;
  color: gray;
}

/* Issue description. */
.description {
  background-color: #e5ecf9;
  margin-top: 0;
  padding: 3px;
  overflow: auto;
  -moz-border-radius: 9px;
}

/* Main menu */
.mainmenu {
  margin-top: 1em;
}
.mainmenu a {
  margin-right: .2em;
  background-color: #f3f3f3;
  border-bottom: none;
  -moz-border-radius: 5px 5px 0px 0px;
  padding-left: .8em;
  padding-right: .8em;
  padding-top: 3px;
  text-decoration: none;
  color: #666666;
  font-weight: bold;
}
.mainmenu a.active {
  background-color: #e9f2df;
  border-bottom: none;
  color: black;
}
.mainmenu2 {
  background-color: #e9f2df;
  padding: 5px;
  padding-left: .8em;
  margin-bottom: 1.3em;
  -moz-border-radius: 0px 5px 5px 5px;
}
.mainmenu2 a {
  color: black;
}
.mainmenu2 a.active {
  text-decoration: none;
  color: black;
  font-weight: bold;
}


/* Issue lists */
.issue-list {
  background-color: #E5ECF9;
  border: 1px solid  #93b7fa;
  border-bottom: 2px solid #93b7fa;
  padding: 3px;
  -moz-border-radius: 5px 5px 0px 0px;
}
.issue-list .header {
  background-color: #E5ECF9;
}
.issue-list .header h3 {
  font-size: 1.1em;
  margin: 0px;
  padding: 3px;
  padding-left: 0px;
  
}

.issue-list .pagination {
  text-align: right;
  padding: 3px;
}
.issue-list table{
  background-color: white;
}
.issue-list table th {
  background-color: #eeeeec;
  border-right: 1px solid lightgray;
  border-top: 1px solid lightgray;
}

.issue-list table td.last {
  border-right: 1px solid lightgray;
}

.issue-list table .first {
  border-left: 1px solid lightgray;
}


.issue_details_sidebar div {
  margin-top: .8em;
}


/* Issue details */
.issue-header .h2 {
  font-size: 1.2em;
  font-weight: bold;
}

.issue-details .meta {
  border-right: 2px solid #b7d993;
  padding: 5px;
}


/* Messages */
.message .header {
  border: 1px solid lightgray;
  border-bottom: none;
  -moz-border-radius: 8px 8px 0px 0px;
  cursor: pointer;
}
.message-body {
  border-left: 1px solid lightgray;
  border-right: 1px solid lightgray;
}
.message-body pre {
  margin: 0px;
  margin-left: 5px;
  margin-right: 5px;
}
.message-actions {
  background-color: #dddddd;
  font-size: .8em;
  padding: 3px;
  padding-left: 5px;
  -moz-border-radius: 0px 0px 8px 8px;
  margin-bottom: .8em;
}

.popup {
  visibility: hidden;
  background-color: #cdf2a5;
  padding: 8px;
  border: 1px solid #2e3436;
  -moz-border-radius: 5px 5px 5px 5px;
  opacity: 0.95;
  filter: alpha(opacity=95);
  position: absolute;
}

.code {
  background-color: #eeeeec;
  padding: 3px;
  border: 1px solid lightgray;
  margin-top: .8em;
}

#table-top {
  background-color: white;
  -moz-border-radius: 5px 5px 5px 5px;
  border: 1px solid lightgray;
}

.codenav {
  text-align:center;
  padding: 3px;
}

.help {
  font-size: .9em;
}

ul.errorlist {
  list-style-type: none;
  padding: 0;
  margin: 0;
}

ul.errorlist li {
  color: red;
  font-weight: bold;
}

<<<<<<< HEAD

#reviewmsgdlg {
  background-color: #E9F2DF;
  border: 1px solid lightgray;
  border-right: 1px solid darkgray;
  border-bottom: 1px solid darkgray;
  position: fixed;
  left: 10px;
  top: 10px;
  padding: 5px;
  opacity: 0.95;
  -moz-opacity: 0.95;
  -khtml-opacity: 0.95;
  filter: alpha(opacity=95);
  -moz-border-radius: 10px;
}
#reviewmsgdlg textarea {
  border: none;
  width: 350px;
  height: 350px;
  opacity: 1;
  -moz-opacity: 1;
  -khtml-opacity: 1;
  filter: alpha(opacity=100);
=======
.build-result {
  display: block;
  height: 17px;
  text-decoration: none;
  color: #333333;
}

.build-status-color-failure {
  background-color: rgb(233, 128, 128);
}

.build-status-color-pending {
  background-color: rgb(255, 252,108);
}

.build-status-color-success {
  background-color: rgb(143, 223, 95);
>>>>>>> 348cfc9f
}<|MERGE_RESOLUTION|>--- conflicted
+++ resolved
@@ -748,7 +748,6 @@
   font-weight: bold;
 }
 
-<<<<<<< HEAD
 
 #reviewmsgdlg {
   background-color: #E9F2DF;
@@ -771,9 +770,8 @@
   height: 350px;
   opacity: 1;
   -moz-opacity: 1;
-  -khtml-opacity: 1;
-  filter: alpha(opacity=100);
-=======
+}
+
 .build-result {
   display: block;
   height: 17px;
@@ -791,5 +789,4 @@
 
 .build-status-color-success {
   background-color: rgb(143, 223, 95);
->>>>>>> 348cfc9f
 }