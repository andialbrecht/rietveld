application: chromiumcodereview
version: use-version-arg
runtime: python27
api_version: 1
threadsafe: false

default_expiration: 7d  # This is good for images, which never change

# The commented "secure: always" handler can't be enabled for appspot.com
# applications with a custom domain, since GAE doesn't support HTTPS on custom
# domains at the moment.
handlers:

- url: /(robots.txt|favicon.ico)
  static_files: static/\1
  upload: static/(robots.txt|favicon.ico)

- url: /google7db36eb2cc527940.html
  static_files: static/robots.txt
  upload: static/robots.txt

- url: /static/upload.py
<<<<<<< HEAD
  script: main.py
#  secure: always
=======
  script: main.application
>>>>>>> 8cde3267

- url: /static/(script.js|styles.css)
  static_files: static/\1
  upload: static/(script.js|styles.css)
  expiration: 1h  # Shorter expiration, these change often
#  secure: always

- url: /static
  static_dir: static
#  secure: always

<<<<<<< HEAD
- url: .*
  script: main.py
#  secure: always
=======
- url: /.*
  script: main.application
>>>>>>> 8cde3267

inbound_services:
- mail
- xmpp_message
- warmup

builtins:
- appstats: on
<<<<<<< HEAD
- deferred: on
- mapreduce: on
- remote_api: on
=======
- remote_api: on

libraries:
- name: django
  version: 1.3
>>>>>>> 8cde3267
<|MERGE_RESOLUTION|>--- conflicted
+++ resolved
@@ -20,12 +20,8 @@
   upload: static/robots.txt
 
 - url: /static/upload.py
-<<<<<<< HEAD
-  script: main.py
+  script: main.application
 #  secure: always
-=======
-  script: main.application
->>>>>>> 8cde3267
 
 - url: /static/(script.js|styles.css)
   static_files: static/\1
@@ -37,14 +33,9 @@
   static_dir: static
 #  secure: always
 
-<<<<<<< HEAD
-- url: .*
-  script: main.py
-#  secure: always
-=======
 - url: /.*
   script: main.application
->>>>>>> 8cde3267
+#  secure: always
 
 inbound_services:
 - mail
@@ -53,14 +44,10 @@
 
 builtins:
 - appstats: on
-<<<<<<< HEAD
-- deferred: on
-- mapreduce: on
-- remote_api: on
-=======
+#- deferred: on
+#- mapreduce: on
 - remote_api: on
 
 libraries:
 - name: django
-  version: 1.3
->>>>>>> 8cde3267
+  version: 1.3