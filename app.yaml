<<<<<<< HEAD
application: codereview
version: 55
=======
application: chromiumcodereview
version: 4
>>>>>>> 67b4a181
runtime: python
api_version: 1

default_expiration: 7d  # This is good for images, which never change

# The commented "secure: always" handler can't be enabled for appspot.com
# applications with a custom domain, since GAE doesn't support HTTPS on custom
# domains at the moment.
handlers:

- url: /(robots.txt|favicon.ico)
  static_files: static/\1
  upload: static/(robots.txt|favicon.ico)

- url: /google7db36eb2cc527940.html
  static_files: static/robots.txt
  upload: static/robots.txt

- url: /static/upload.py
  script: main.py
#  secure: always

- url: /static/(script.js|styles.css)
  static_files: static/\1
  upload: static/(script.js|styles.css)
  expiration: 1h  # Shorter expiration, these change often
#  secure: always

- url: /static
  static_dir: static
#  secure: always

<<<<<<< HEAD
=======
- url: /remote_api
  script: $PYTHON_LIB/google/appengine/ext/remote_api/handler.py
  login: admin
#  secure: always

- url: /_ah/stats.*
  script: $PYTHON_LIB/google/appengine/ext/appstats/ui.py
  login: required
#  secure: always

>>>>>>> 67b4a181
- url: .*
  script: main.py
#  secure: always

admin_console:
  pages:
  - name: Appstats
    url: /_ah/stats

inbound_services:
- xmpp_message
- mail

builtins:
- remote_api: on
- appstats: on<|MERGE_RESOLUTION|>--- conflicted
+++ resolved
@@ -1,10 +1,5 @@
-<<<<<<< HEAD
-application: codereview
-version: 55
-=======
 application: chromiumcodereview
 version: 4
->>>>>>> 67b4a181
 runtime: python
 api_version: 1
 
@@ -37,19 +32,6 @@
   static_dir: static
 #  secure: always
 
-<<<<<<< HEAD
-=======
-- url: /remote_api
-  script: $PYTHON_LIB/google/appengine/ext/remote_api/handler.py
-  login: admin
-#  secure: always
-
-- url: /_ah/stats.*
-  script: $PYTHON_LIB/google/appengine/ext/appstats/ui.py
-  login: required
-#  secure: always
-
->>>>>>> 67b4a181
 - url: .*
   script: main.py
 #  secure: always
