--- conflicted
+++ resolved
@@ -1,10 +1,5 @@
-<<<<<<< HEAD
-application: codereview
-version: 53
-=======
 application: chromiumcodereview
 version: 4
->>>>>>> 02afc085
 runtime: python
 api_version: 1
 
