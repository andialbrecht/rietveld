application: chromiumcodereview-hr
version: use-version-arg
runtime: python27
api_version: 1
threadsafe: false

includes:
- mapreduce/include.yaml

default_expiration: 7d  # This is good for images, which never change

# The commented "secure: always" handler can't be enabled for appspot.com
# applications with a custom domain, since GAE doesn't support HTTPS on custom
# domains at the moment.
handlers:

- url: /(robots.txt|favicon.ico)
  static_files: static/\1
  upload: static/(robots.txt|favicon.ico)

- url: /google7db36eb2cc527940.html
  static_files: static/robots.txt
  upload: static/robots.txt

- url: /static/upload.py
  script: main.application
#  secure: always

- url: /static/(script.js|styles.css)
  static_files: static/\1
  upload: static/(script.js|styles.css)
  expiration: 1h  # Shorter expiration, these change often
#  secure: always

- url: /static
  static_dir: static
#  secure: always

# URL of schedules tasks.  See cron.yaml.
- url: /restricted/.*
  script: main.application
  login: admin

- url: /tasks/migrate_entities
  script: main.application
  login: admin

# These seem to be hit over http and cannot deal with a 302 to https.
- url: /_ah/(start|stop)
  script: backends.app
  login: admin

- url: /.*
  script: main.application
#  secure: always

admin_console:
  pages:
  - name: Client ID and Secret Settings
    url: /admin/set-client-id-and-secret

inbound_services:
- mail
- xmpp_message
- warmup

builtins:
<<<<<<< HEAD
- appstats: on
#- deferred: on
=======
# To reenable appstats, do not forget to update appengine_config.py too.
#- appstats: on
>>>>>>> bebe85f5
- remote_api: on

libraries:
- name: django
  version: 1.3
- name: webapp2
  version: 2.5.2

env_variables:
  DJANGO_SETTINGS_MODULE: 'settings'<|MERGE_RESOLUTION|>--- conflicted
+++ resolved
@@ -65,13 +65,8 @@
 - warmup
 
 builtins:
-<<<<<<< HEAD
-- appstats: on
-#- deferred: on
-=======
 # To reenable appstats, do not forget to update appengine_config.py too.
 #- appstats: on
->>>>>>> bebe85f5
 - remote_api: on
 
 libraries:
