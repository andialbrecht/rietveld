<<<<<<< HEAD
application: codereview
version: 3
=======
application: chromiumcodereview
version: 2
>>>>>>> 348cfc9f
runtime: python
api_version: 1

default_expiration: 7d  # This is good for images, which never change

handlers:

- url: /(robots.txt|favicon.ico)
  static_files: static/\1
  upload: static/(robots.txt|favicon.ico)

- url: /google7db36eb2cc527940.html
  static_files: static/robots.txt
  upload: static/robots.txt

- url: /static/(script.js|styles.css|upload.py)
  static_files: static/\1
  upload: static/(script.js|styles.css|upload.py)
  expiration: 1h  # Shorter expiration, these change often

- url: /static
  static_dir: static

# Note that admin doesn't work with dasher accounts (http://b/1407477)
- url: /shell.*
  script: shell.py
  login: admin

- url: .*
  script: main.py<|MERGE_RESOLUTION|>--- conflicted
+++ resolved
@@ -1,10 +1,5 @@
-<<<<<<< HEAD
-application: codereview
+application: chromiumcodereview
 version: 3
-=======
-application: chromiumcodereview
-version: 2
->>>>>>> 348cfc9f
 runtime: python
 api_version: 1
 
@@ -12,6 +7,10 @@
 
 handlers:
 
+- url: /remote_api
+  script: $PYTHON_LIB/google/appengine/ext/remote_api/handler.py
+  login: admin
+  
 - url: /(robots.txt|favicon.ico)
   static_files: static/\1
   upload: static/(robots.txt|favicon.ico)
